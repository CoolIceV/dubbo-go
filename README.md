--- conflicted
+++ resolved
@@ -56,11 +56,7 @@
 
 ## Document
 
-<<<<<<< HEAD
-Move [here](https://dubbogo.github.io/dubbo-go-website/)
-=======
 TODO
->>>>>>> 4cf8f0e6
 
 ## Quick Start
 
