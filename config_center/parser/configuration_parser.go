--- conflicted
+++ resolved
@@ -116,11 +116,7 @@
 func serviceItemToUrls(item ConfigItem, config ConfiguratorConfig) ([]*common.URL, error) {
 	addresses := item.Addresses
 	if len(addresses) == 0 {
-<<<<<<< HEAD
-		addresses = append(addresses, constant.AnyhostValue)
-=======
 		addresses = append(addresses, constant.AnyHostValue)
->>>>>>> 9a12e994
 	}
 	var urls []*common.URL
 	for _, v := range addresses {
@@ -167,11 +163,7 @@
 func appItemToUrls(item ConfigItem, config ConfiguratorConfig) ([]*common.URL, error) {
 	addresses := item.Addresses
 	if len(addresses) == 0 {
-<<<<<<< HEAD
-		addresses = append(addresses, constant.AnyhostValue)
-=======
 		addresses = append(addresses, constant.AnyHostValue)
->>>>>>> 9a12e994
 	}
 	var urls []*common.URL
 	for _, v := range addresses {
