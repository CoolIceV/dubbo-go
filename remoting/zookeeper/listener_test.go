/*
 * Licensed to the Apache Software Foundation (ASF) under one or more
 * contributor license agreements.  See the NOTICE file distributed with
 * this work for additional information regarding copyright ownership.
 * The ASF licenses this file to You under the Apache License, Version 2.0
 * (the "License"); you may not use this file except in compliance with
 * the License.  You may obtain a copy of the License at
 *
 *     http://www.apache.org/licenses/LICENSE-2.0
 *
 * Unless required by applicable law or agreed to in writing, software
 * distributed under the License is distributed on an "AS IS" BASIS,
 * WITHOUT WARRANTIES OR CONDITIONS OF ANY KIND, either express or implied.
 * See the License for the specific language governing permissions and
 * limitations under the License.
 */

package zookeeper

import (
<<<<<<< HEAD
	"fmt"
	"sync"
=======
>>>>>>> e582cc0a
	"testing"
	"time"
)
import (
	"github.com/samuel/go-zookeeper/zk"
	"github.com/stretchr/testify/assert"
)
import (
	"github.com/apache/dubbo-go/common/logger"
	"github.com/apache/dubbo-go/remoting"
)

func initZkData(t *testing.T) (*zk.TestCluster, *ZookeeperClient, <-chan zk.Event) {
	ts, client, event, err := NewMockZookeeperClient("test", 15*time.Second)
	assert.NoError(t, err)

	data := `
	dubbo.consumer.request_timeout=5s
	dubbo.consumer.connect_timeout=5s
	dubbo.application.organization=ikurento.com
	dubbo.application.name=BDTService
	dubbo.application.module=dubbogo user-info server
	dubbo.application.version=0.0.1
	dubbo.application.owner=ZX
	dubbo.application.environment=dev
	dubbo.registries.hangzhouzk.protocol=zookeeper
	dubbo.registries.hangzhouzk.timeout=3s
	dubbo.registries.hangzhouzk.address=127.0.0.1:2181
	dubbo.registries.shanghaizk.protocol=zookeeper
	dubbo.registries.shanghaizk.timeout=3s
	dubbo.registries.shanghaizk.address=127.0.0.1:2182
	dubbo.service.com.ikurento.user.UserProvider.protocol=dubbo
	dubbo.service.com.ikurento.user.UserProvider.interface=com.ikurento.user.UserProvider
	dubbo.service.com.ikurento.user.UserProvider.loadbalance=random
	dubbo.service.com.ikurento.user.UserProvider.warmup=100
	dubbo.service.com.ikurento.user.UserProvider.cluster=failover
`

	err = client.Create("/dubbo/dubbo.properties")
	assert.NoError(t, err)

	_, err = client.Conn.Set("/dubbo/dubbo.properties", []byte(data), 0)
	assert.NoError(t, err)

	return ts, client, event
}
func TestListener(t *testing.T) {
	changedData := `
	dubbo.consumer.request_timeout=3s
	dubbo.consumer.connect_timeout=5s
	dubbo.application.organization=ikurento.com
	dubbo.application.name=BDTService
	dubbo.application.module=dubbogo user-info server
	dubbo.application.version=0.0.1
	dubbo.application.owner=ZX
	dubbo.application.environment=dev
	dubbo.registries.hangzhouzk.protocol=zookeeper
	dubbo.registries.hangzhouzk.timeout=3s
	dubbo.registries.hangzhouzk.address=127.0.0.1:2181
	dubbo.registries.shanghaizk.protocol=zookeeper
	dubbo.registries.shanghaizk.timeout=3s
	dubbo.registries.shanghaizk.address=127.0.0.1:2182
	dubbo.service.com.ikurento.user.UserProvider.protocol=dubbo
	dubbo.service.com.ikurento.user.UserProvider.interface=com.ikurento.user.UserProvider
	dubbo.service.com.ikurento.user.UserProvider.loadbalance=random
	dubbo.service.com.ikurento.user.UserProvider.warmup=100
	dubbo.service.com.ikurento.user.UserProvider.cluster=failover
`
	var wait sync.WaitGroup
	ts, client, event := initZkData(t)
	defer ts.Stop()
	client.Wait.Add(1)
	wait.Add(1)
	go client.HandleZkEvent(event)
	listener := NewZkEventListener(client)
	dataListener := &mockDataListener{client: client, changedData: changedData, wait: &wait}
	listener.ListenServiceEvent("/dubbo", dataListener)

	_, err := client.Conn.Set("/dubbo/dubbo.properties", []byte(changedData), 1)
	assert.NoError(t, err)
	wait.Wait()
	assert.Equal(t, changedData, dataListener.eventList[1].Content)
	client.Close()

}

type mockDataListener struct {
	eventList   []remoting.Event
	client      *ZookeeperClient
	changedData string
	wait        *sync.WaitGroup
}

func (m *mockDataListener) DataChange(eventType remoting.Event) bool {
	logger.Info(eventType)
	m.eventList = append(m.eventList, eventType)
	if eventType.Content == m.changedData {
<<<<<<< HEAD
		m.wait.Done()
=======
		m.client.Close()
>>>>>>> e582cc0a
	}
	return true
}<|MERGE_RESOLUTION|>--- conflicted
+++ resolved
@@ -18,11 +18,7 @@
 package zookeeper
 
 import (
-<<<<<<< HEAD
-	"fmt"
 	"sync"
-=======
->>>>>>> e582cc0a
 	"testing"
 	"time"
 )
@@ -120,11 +116,8 @@
 	logger.Info(eventType)
 	m.eventList = append(m.eventList, eventType)
 	if eventType.Content == m.changedData {
-<<<<<<< HEAD
 		m.wait.Done()
-=======
 		m.client.Close()
->>>>>>> e582cc0a
 	}
 	return true
 }