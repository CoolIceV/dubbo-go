--- conflicted
+++ resolved
@@ -36,12 +36,8 @@
 	availablecheck bool
 	destroyed      *atomic.Bool
 	stickyInvoker  protocol.Invoker
-<<<<<<< HEAD
-	interceptor    cluster.ClusterInterceptor
 	// healthState
 	serviceHealthState *protocol.ServiceHealthState
-=======
->>>>>>> bdd488f6
 }
 
 func newBaseClusterInvoker(directory cluster.Directory) baseClusterInvoker {
@@ -54,20 +50,15 @@
 	}
 }
 
-<<<<<<< HEAD
 func (invoker *baseClusterInvoker) getServiceHealthState() *protocol.ServiceHealthState {
 	if invoker.serviceHealthState == nil {
-		invoker.serviceHealthState = protocol.NewServiceState(invoker.GetUrl().ServiceKey())
+		invoker.serviceHealthState = protocol.NewServiceState(invoker.GetURL().ServiceKey())
 	}
 	return invoker.serviceHealthState
 }
 
-func (invoker *baseClusterInvoker) GetUrl() *common.URL {
-	return invoker.directory.GetUrl()
-=======
 func (invoker *baseClusterInvoker) GetURL() *common.URL {
 	return invoker.directory.GetURL()
->>>>>>> bdd488f6
 }
 
 func (invoker *baseClusterInvoker) Destroy() {
@@ -138,22 +129,13 @@
 	if len(invokers) == 0 {
 		return nil
 	}
-<<<<<<< HEAD
 	invoker.getServiceHealthState().TryRefreshBlackList()
-=======
-	protocol.TryRefreshBlackList()
->>>>>>> bdd488f6
 	if len(invokers) == 1 {
 		if invokers[0].IsAvailable() {
 			return invokers[0]
 		}
-<<<<<<< HEAD
 		invoker.getServiceHealthState().SetInvokerUnhealthyStatus(invokers[0])
-		logger.Errorf("the invokers of %s is nil. ", invokers[0].GetUrl().ServiceKey())
-=======
-		protocol.SetInvokerUnhealthyStatus(invokers[0])
 		logger.Errorf("the invokers of %s is nil. ", invokers[0].GetURL().ServiceKey())
->>>>>>> bdd488f6
 		return nil
 	}
 
@@ -176,13 +158,8 @@
 			}
 			if !reselectedInvoker.IsAvailable() {
 				logger.Infof("the invoker of %s is not available, maybe some network error happened or the server is shutdown.",
-<<<<<<< HEAD
-					invoker.GetUrl().Ip)
+					invoker.GetURL().Ip)
 				invoker.getServiceHealthState().SetInvokerUnhealthyStatus(reselectedInvoker)
-=======
-					invoker.GetURL().Ip)
-				protocol.SetInvokerUnhealthyStatus(reselectedInvoker)
->>>>>>> bdd488f6
 				otherInvokers = getOtherInvokers(otherInvokers, reselectedInvoker)
 				continue
 			}
