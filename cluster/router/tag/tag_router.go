--- conflicted
+++ resolved
@@ -18,16 +18,14 @@
 package tag
 
 import (
-	"net"
 	"strconv"
+	"strings"
+	"sync"
 )
 
 import (
-<<<<<<< HEAD
 	"github.com/RoaringBitmap/roaring"
-=======
 	gxnet "github.com/dubbogo/gost/net"
->>>>>>> 457da8fc
 	perrors "github.com/pkg/errors"
 )
 
@@ -44,8 +42,30 @@
 )
 
 const (
-	name = "tag-router"
+	name          = "tag-router"
+	staticPrefix  = "static-"
+	dynamicPrefix = "dynamic-"
 )
+
+// addrMetadata keeps snapshot data for app name, and some infos extracted from dynamic tag rule in order to make
+// Route() method lock-free.
+type addrMetadata struct {
+	// application name
+	application string
+	// is rule a runtime rule
+	ruleRuntime bool
+	// is rule a force rule
+	ruleForce bool
+	// is rule a valid rule
+	ruleValid bool
+	// is rule an enabled rule
+	ruleEnabled bool
+}
+
+// Source indicates where the metadata comes from.
+func (m *addrMetadata) Source() string {
+	return name
+}
 
 // tagRouter defines url, enable and the priority
 type tagRouter struct {
@@ -54,6 +74,8 @@
 	enabled       bool
 	priority      int64
 	application   string
+	ruleChanged   bool
+	mutex         sync.RWMutex
 }
 
 // NewTagRouter returns a tagRouter instance if url is not nil
@@ -73,83 +95,80 @@
 	return c.enabled
 }
 
-func (c *tagRouter) tagRouterRuleCopy() RouterRule {
-	routerRule := *c.tagRouterRule
-	return routerRule
-}
-
 // Route gets a list of invoker
-<<<<<<< HEAD
 func (c *tagRouter) Route(invokers *roaring.Bitmap, cache router.Cache, url *common.URL, invocation protocol.Invocation) *roaring.Bitmap {
 	if !c.isEnabled() || invokers.IsEmpty() {
 		return invokers
 	}
 
-	tag := findStaticTag(invocation)
+	if shouldUseDynamicTag(cache.FindAddrMeta(c)) {
+		return c.routeWithDynamicTag(invokers, cache, url, invocation)
+	}
+	return c.routeWithStaticTag(invokers, cache, url, invocation)
+}
+
+// routeWithStaticTag routes with static tag rule
+func (c *tagRouter) routeWithStaticTag(invokers *roaring.Bitmap, cache router.Cache, url *common.URL, invocation protocol.Invocation) *roaring.Bitmap {
+	tag := findTag(invocation, url)
 	if tag == "" {
 		return invokers
 	}
 
-	ret := utils.EmptyAddr
-	if target, ok := cache.FindAddrPool(c)[tag]; ok {
-		ret = utils.JoinIfNotEqual(target, invokers)
-	}
-
+	ret, _ := c.filterWithTag(invokers, cache, staticPrefix+tag)
 	if ret.IsEmpty() && !isForceUseTag(url, invocation) {
 		return invokers
 	}
 
 	return ret
-=======
-func (c *tagRouter) Route(invokers []protocol.Invoker, url *common.URL, invocation protocol.Invocation) []protocol.Invoker {
-	var (
-		result    []protocol.Invoker
-		addresses []string
-	)
-
-	if !c.isEnabled() || len(invokers) == 0 {
-		return invokers
-	}
-
-	// Use static tags if dynamic tags are not set or invalid
-	if c.tagRouterRule == nil || !c.tagRouterRule.Valid || !c.tagRouterRule.Enabled {
-		return filterUsingStaticTag(invokers, url, invocation)
-	}
-
-	// since the rule can be changed by config center, we should copy one to use.
-	tagRouterRuleCopy := c.tagRouterRuleCopy()
-	tag, ok := invocation.Attachments()[constant.Tagkey]
-	if !ok {
-		tag = url.GetParam(constant.Tagkey, "")
-	}
-
-	// if we are requesting for a Provider with a specific tag
-	if len(tag) > 0 {
-		return filterInvokersWithTag(invokers, url, invocation, tagRouterRuleCopy, tag)
-	}
-
-	// return all addresses in dynamic tag group.
-	addresses = tagRouterRuleCopy.getAddresses()
-	if len(addresses) > 0 {
-		filterAddressNotMatches := func(invoker protocol.Invoker) bool {
-			url := invoker.GetUrl()
-			return len(addresses) == 0 || !checkAddressMatch(addresses, url.Ip, url.Port)
-		}
-		result = filterInvoker(invokers, filterAddressNotMatches)
-		// 1. all addresses are in dynamic tag group, return empty list.
-		if len(result) == 0 {
-			return result
-		}
-	}
-	// 2. if there are some addresses that are not in any dynamic tag group, continue to filter using the
-	// static tag group.
-	filter := func(invoker protocol.Invoker) bool {
-		localTag := invoker.GetUrl().GetParam(constant.Tagkey, "")
-		return len(localTag) == 0 || !(tagRouterRuleCopy.hasTag(localTag))
-	}
-	return filterInvoker(result, filter)
-}
-
+}
+
+// routeWithDynamicTag routes with dynamic tag rule
+func (c *tagRouter) routeWithDynamicTag(invokers *roaring.Bitmap, cache router.Cache, url *common.URL, invocation protocol.Invocation) *roaring.Bitmap {
+	tag := findTag(invocation, url)
+	if tag == "" {
+		return c.filterNotInDynamicTag(invokers, cache)
+	}
+
+	ret, ok := c.filterWithTag(invokers, cache, dynamicPrefix+tag)
+	if ok && (!ret.IsEmpty() || isTagRuleForce(cache.FindAddrMeta(c))) {
+		return ret
+	}
+
+	// dynamic tag group doesn't have any item about the requested app OR it's null after filtered by
+	// dynamic tag group but force=false. check static tag
+	if ret.IsEmpty() {
+		ret, _ = c.filterWithTag(invokers, cache, staticPrefix+tag)
+		// If there's no tagged providers that can match the current tagged request. force.tag is set by default
+		// to false, which means it will invoke any providers without a tag unless it's explicitly disallowed.
+		if !ret.IsEmpty() || isForceUseTag(url, invocation) {
+			return ret
+		}
+		return c.filterNotInDynamicTag(invokers, cache)
+	}
+	return ret
+}
+
+// filterWithTag filters incoming invokers with the given tag
+func (c *tagRouter) filterWithTag(invokers *roaring.Bitmap, cache router.Cache, tag string) (*roaring.Bitmap, bool) {
+	if target, ok := cache.FindAddrPool(c)[tag]; ok {
+		return utils.JoinIfNotEqual(target, invokers), true
+	}
+	return utils.EmptyAddr, false
+}
+
+// filterNotInDynamicTag filters incoming invokers not applied to dynamic tag rule
+func (c *tagRouter) filterNotInDynamicTag(invokers *roaring.Bitmap, cache router.Cache) *roaring.Bitmap {
+	// FAILOVER: return all Providers without any tags.
+	invokers = invokers.Clone()
+	for k, v := range cache.FindAddrPool(c) {
+		if strings.HasPrefix(k, dynamicPrefix) {
+			invokers.AndNot(v)
+		}
+	}
+	return invokers
+}
+
+// Process parses dynamic tag rule
 func (c *tagRouter) Process(event *config_center.ConfigChangeEvent) {
 	logger.Infof("Notification of tag rule, change type is:[%s] , raw rule is:[%v]", event.ConfigType, event.Value)
 	if remoting.EventTypeDel == event.ConfigType {
@@ -167,16 +186,53 @@
 		logger.Errorf("Parse dynamic tag router rule fail,error:[%s] ", err)
 		return
 	}
+
+	c.mutex.Lock()
+	defer c.mutex.Unlock()
 	c.tagRouterRule = routerRule
+	c.ruleChanged = true
 	return
 }
 
-func (c *tagRouter) Notify(invokers []protocol.Invoker) {
-	if len(invokers) == 0 {
-		return
-	}
-	invoker := invokers[0]
-	url := invoker.GetUrl()
+// URL gets the url of tagRouter
+func (c *tagRouter) URL() common.URL {
+	return *c.url
+}
+
+// Priority gets the priority of tagRouter
+func (c *tagRouter) Priority() int64 {
+	return c.priority
+}
+
+// Pool divided invokers into different address pool by tag.
+func (c *tagRouter) Pool(invokers []protocol.Invoker) (router.AddrPool, router.AddrMetadata) {
+	c.fetchRuleIfNecessary(invokers)
+
+	rb := make(router.AddrPool, 8)
+	poolWithStaticTag(invokers, rb)
+
+	c.mutex.Lock()
+	defer c.mutex.Unlock()
+	poolWithDynamicTag(invokers, c.tagRouterRule, rb)
+	c.ruleChanged = false
+	// create metadata in order to avoid lock in route()
+	meta := addrMetadata{application: c.application}
+	if c.tagRouterRule != nil {
+		meta.ruleForce = c.tagRouterRule.Force
+		meta.ruleEnabled = c.tagRouterRule.Enabled
+		meta.ruleValid = c.tagRouterRule.Valid
+	}
+
+	return rb, &meta
+}
+
+// fetchRuleIfNecessary fetches, parses rule and register listener for the further change
+func (c *tagRouter) fetchRuleIfNecessary(invokers []protocol.Invoker) {
+	if invokers == nil || len(invokers) == 0 {
+		return
+	}
+
+	url := invokers[0].GetUrl()
 	providerApplication := url.GetParam(constant.RemoteApplicationKey, "")
 	if len(providerApplication) == 0 {
 		logger.Error("TagRouter must getConfig from or subscribe to a specific application, but the application " +
@@ -191,11 +247,15 @@
 
 	if providerApplication != c.application {
 		dynamicConfiguration.RemoveListener(c.application+constant.TagRouterRuleSuffix, c)
-	}
-
+	} else {
+		// if app name from URL is as same as the current app name, then it is safe to jump out
+		return
+	}
+
+	c.application = providerApplication
 	routerKey := providerApplication + constant.TagRouterRuleSuffix
 	dynamicConfiguration.AddListener(routerKey, c)
-	//get rule
+	// get rule
 	rule, err := dynamicConfiguration.GetRule(routerKey, config_center.WithGroup(config_center.DEFAULT_GROUP))
 	if len(rule) == 0 || err != nil {
 		logger.Errorf("Get rule fail, config rule{%s},  error{%v}", rule, err)
@@ -207,86 +267,54 @@
 			Value:      rule,
 			ConfigType: remoting.EventTypeUpdate})
 	}
->>>>>>> 457da8fc
-}
-
-// URL gets the url of tagRouter
-func (c *tagRouter) URL() common.URL {
-	return *c.url
-}
-
-// Priority gets the priority of tagRouter
-func (c *tagRouter) Priority() int64 {
-	return c.priority
-}
-
-// Pool divided invokers into different address pool by tag.
-func (c *tagRouter) Pool(invokers []protocol.Invoker) (router.AddrPool, router.AddrMetadata) {
-	rb := make(router.AddrPool, 8)
+}
+
+// ShouldPool returns false, to make sure address cache for tag router happens once and only once.
+func (c *tagRouter) ShouldPool() bool {
+	c.mutex.RLock()
+	defer c.mutex.RUnlock()
+	return c.ruleChanged
+}
+
+// Name returns pool's name
+func (c *tagRouter) Name() string {
+	return name
+}
+
+// poolWithDynamicTag pools addresses with the tags defined in dynamic tag rule, all keys have prefix "dynamic-"
+func poolWithDynamicTag(invokers []protocol.Invoker, rule *RouterRule, pool router.AddrPool) {
+	if rule == nil {
+		return
+	}
+
+	tagNameToAddresses := rule.getTagNameToAddresses()
+	for tag, addrs := range tagNameToAddresses {
+		pool[dynamicPrefix+tag] = addrsToBitmap(addrs, invokers)
+	}
+}
+
+// poolWithStaticTag pools addresses with tags found from incoming URLs, all keys have prefix "static-"
+func poolWithStaticTag(invokers []protocol.Invoker, pool router.AddrPool) {
 	for i, invoker := range invokers {
 		url := invoker.GetUrl()
 		tag := url.GetParam(constant.Tagkey, "")
 		if tag != "" {
-			if _, ok := rb[tag]; !ok {
-				rb[tag] = roaring.NewBitmap()
+			if _, ok := pool[staticPrefix+tag]; !ok {
+				pool[staticPrefix+tag] = roaring.NewBitmap()
 			}
-			rb[tag].AddInt(i)
-		}
-	}
-	return rb, nil
-}
-
-// ShouldPool returns false, to make sure address cache for tag router happens once and only once.
-func (c *tagRouter) ShouldPool() bool {
-	return false
-}
-
-func (c *tagRouter) Name() string {
-	return name
-}
-
-func findStaticTag(invocation protocol.Invocation) string {
-	return invocation.Attachments()[constant.Tagkey]
-}
-
-// filterInvokersWithTag gets a list of invoker using dynamic route with tag
-func filterInvokersWithTag(invokers []protocol.Invoker, url *common.URL, invocation protocol.Invocation, tagRouterRule RouterRule, tag string) []protocol.Invoker {
-	var (
-		result    []protocol.Invoker
-		addresses []string
-	)
-	addresses, _ = tagRouterRule.getTagNameToAddresses()[tag]
-	// filter by dynamic tag group first
-	if len(addresses) > 0 {
-		filterAddressMatches := func(invoker protocol.Invoker) bool {
-			url := invoker.GetUrl()
-			return len(addresses) > 0 && checkAddressMatch(addresses, url.Ip, url.Port)
-		}
-		result = filterInvoker(invokers, filterAddressMatches)
-		if len(result) > 0 || tagRouterRule.Force {
-			return result
-		}
-	}
-	// dynamic tag group doesn't have any item about the requested app OR it's null after filtered by
-	// dynamic tag group but force=false. check static tag
-	filter := func(invoker protocol.Invoker) bool {
-		return invoker.GetUrl().GetParam(constant.Tagkey, "") == tag
-	}
-	result = filterInvoker(invokers, filter)
-	// If there's no tagged providers that can match the current tagged request. force.tag is set by default
-	// to false, which means it will invoke any providers without a tag unless it's explicitly disallowed.
-	if len(result) > 0 || isForceUseTag(url, invocation) {
-		return result
-	}
-	// FAILOVER: return all Providers without any tags.
-	filterAddressNotMatches := func(invoker protocol.Invoker) bool {
-		url := invoker.GetUrl()
-		return len(addresses) == 0 || !checkAddressMatch(tagRouterRule.getAddresses(), url.Ip, url.Port)
-	}
-	filterTagIsEmpty := func(invoker protocol.Invoker) bool {
-		return invoker.GetUrl().GetParam(constant.Tagkey, "") == ""
-	}
-	return filterInvoker(invokers, filterAddressNotMatches, filterTagIsEmpty)
+			pool[staticPrefix+tag].AddInt(i)
+		}
+	}
+}
+
+// shouldUseDynamicTag uses the snapshot data from the parsed rule to decide if dynamic tag rule should be used or not
+func shouldUseDynamicTag(meta router.AddrMetadata) bool {
+	return meta.(*addrMetadata).ruleValid && meta.(*addrMetadata).ruleEnabled
+}
+
+// isTagRuleForce uses the snapshot data from the parsed rule to decide if dynamic tag rule is forced or not
+func isTagRuleForce(meta router.AddrMetadata) bool {
+	return meta.(*addrMetadata).ruleForce
 }
 
 // isForceUseTag returns whether force use tag
@@ -297,31 +325,44 @@
 	return false
 }
 
-type filter func(protocol.Invoker) bool
-
-func filterInvoker(invokers []protocol.Invoker, filters ...filter) []protocol.Invoker {
-	var res []protocol.Invoker
-OUTER:
-	for _, invoker := range invokers {
-		for _, filter := range filters {
-			if !filter(invoker) {
-				continue OUTER
-			}
-		}
-		res = append(res, invoker)
-	}
-	return res
-}
-
-func checkAddressMatch(addresses []string, host, port string) bool {
-	addr := net.JoinHostPort(constant.ANYHOST_VALUE, port)
-	for _, address := range addresses {
-		if gxnet.MatchIP(address, host, port) {
-			return true
-		}
-		if address == addr {
-			return true
-		}
-	}
-	return false
+// addrsToBitmap finds indexes for the given IP addresses in the target URL list, if any '0.0.0.0' IP address is met,
+// then returns back all indexes of the URLs list.
+func addrsToBitmap(addrs []string, invokers []protocol.Invoker) *roaring.Bitmap {
+	ret := roaring.NewBitmap()
+	for _, addr := range addrs {
+		if isAnyHost(addr) {
+			ret.AddRange(0, uint64(len(invokers)))
+			return ret
+		}
+
+		index := findIndexWithIp(addr, invokers)
+		if index != -1 {
+			ret.AddInt(index)
+		}
+	}
+	return ret
+}
+
+// findIndexWithIp finds index for one particular IP
+func findIndexWithIp(addr string, invokers []protocol.Invoker) int {
+	for i, invoker := range invokers {
+		if gxnet.MatchIP(addr, invoker.GetUrl().Ip, invoker.GetUrl().Port) {
+			return i
+		}
+	}
+	return -1
+}
+
+// isAnyHost checks if an IP is '0.0.0.0'
+func isAnyHost(addr string) bool {
+	return strings.HasPrefix(addr, constant.ANYHOST_VALUE)
+}
+
+// findTag finds tag, first from invocation's attachment, then from URL
+func findTag(invocation protocol.Invocation, consumerUrl *common.URL) string {
+	tag, ok := invocation.Attachments()[constant.Tagkey]
+	if !ok {
+		tag = consumerUrl.GetParam(constant.Tagkey, "")
+	}
+	return tag
 }