--- conflicted
+++ resolved
@@ -73,12 +73,8 @@
 	return r, nil
 }
 
-<<<<<<< HEAD
 // Register register @url
 // it delegate the job to register() method
-=======
-// Register service to consul registry center
->>>>>>> 3d49970f
 func (r *consulRegistry) Register(url common.URL) error {
 	var err error
 
@@ -101,14 +97,9 @@
 	return r.client.Agent().ServiceRegister(service)
 }
 
-<<<<<<< HEAD
 // UnRegister unregister the @url
 // it delegate the job to unregister() method
 func (r *consulRegistry) UnRegister(url common.URL) error {
-=======
-// Unregister service from consul registry center
-func (r *consulRegistry) Unregister(url common.URL) error {
->>>>>>> 3d49970f
 	var err error
 
 	role, _ := strconv.Atoi(r.URL.GetParam(constant.ROLE_KEY, ""))
@@ -126,13 +117,8 @@
 	return r.client.Agent().ServiceDeregister(buildId(url))
 }
 
-<<<<<<< HEAD
 // Subscribe subscribe the @url with the @notifyListener
 func (r *consulRegistry) Subscribe(url *common.URL, notifyListener registry.NotifyListener) error {
-=======
-// Subscribe service from consul registry center
-func (r *consulRegistry) Subscribe(url *common.URL, notifyListener registry.NotifyListener) {
->>>>>>> 3d49970f
 	role, _ := strconv.Atoi(r.URL.GetParam(constant.ROLE_KEY, ""))
 	if role == common.CONSUMER {
 		r.subscribe(url, notifyListener)
