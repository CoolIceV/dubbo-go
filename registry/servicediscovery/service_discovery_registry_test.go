--- conflicted
+++ resolved
@@ -17,221 +17,19 @@
 
 package servicediscovery
 
-<<<<<<< HEAD
-import (
-	"testing"
-)
-
-import (
-	gxset "github.com/dubbogo/gost/container/set"
-	"github.com/dubbogo/gost/hash/page"
-	"github.com/stretchr/testify/assert"
-)
-
-import (
-	"dubbo.apache.org/dubbo-go/v3/common"
-	"dubbo.apache.org/dubbo-go/v3/common/extension"
-	"dubbo.apache.org/dubbo-go/v3/config"
-	"dubbo.apache.org/dubbo-go/v3/metadata/mapping"
-	"dubbo.apache.org/dubbo-go/v3/metadata/service"
-	"dubbo.apache.org/dubbo-go/v3/registry"
-)
-
-var (
-	serviceInterface = "org.apache.dubbo.metadata.MetadataService"
-	group            = "dubbo-provider"
-	version          = "1.0.0"
-)
-
-func TestServiceDiscoveryRegistry_Register(t *testing.T) {
-	config.GetApplicationConfig().MetadataType = "mock"
-	extension.SetLocalMetadataService("mock", func() (service service.MetadataService, err error) {
-		service = &mockMetadataService{}
-		return
-	})
-
-	extension.SetServiceDiscovery("mock", func(name string) (discovery registry.ServiceDiscovery, err error) {
-		return &mockServiceDiscovery{}, nil
-	})
-
-	extension.SetGlobalServiceNameMapping(func() mapping.ServiceNameMapping {
-		return mapping.NewMockServiceNameMapping()
-	})
-
-	config.GetBaseConfig().ServiceDiscoveries["mock"] = &config.ServiceDiscoveryConfig{
-		Protocol: "mock",
-	}
-	registryURL, _ := common.NewURL("service-discovery://localhost:12345",
-		common.WithParamsValue("service_discovery", "mock"),
-		common.WithParamsValue("subscribed-services", "a, b , c,d,e ,"))
-	url, _ := common.NewURL("dubbo://192.168.0.102:20880/" + serviceInterface +
-		"?&application=" + group +
-		"&interface=" + serviceInterface +
-		"&group=" + group +
-		"&version=" + version +
-		"&service_discovery=mock" +
-		"&methods=getAllServiceKeys,getServiceRestMetadata,getExportedURLs,getAllExportedURLs" +
-		"&side=provider")
-	registry, err := newServiceDiscoveryRegistry(registryURL)
-	assert.Nil(t, err)
-	assert.NotNil(t, registry)
-	err = registry.Register(url)
-	assert.NoError(t, err)
-}
-
-type mockServiceDiscovery struct{}
-
-func (m *mockServiceDiscovery) String() string {
-	panic("implement me")
-}
-
-func (m *mockServiceDiscovery) Destroy() error {
-	panic("implement me")
-}
-
-func (m *mockServiceDiscovery) Register(registry.ServiceInstance) error {
-	return nil
-}
-
-func (m *mockServiceDiscovery) Update(registry.ServiceInstance) error {
-	panic("implement me")
-}
-
-func (m *mockServiceDiscovery) Unregister(registry.ServiceInstance) error {
-	panic("implement me")
-}
-
-func (m *mockServiceDiscovery) GetDefaultPageSize() int {
-	panic("implement me")
-}
-
-func (m *mockServiceDiscovery) GetServices() *gxset.HashSet {
-	panic("implement me")
-}
-
-func (m *mockServiceDiscovery) GetInstances(string) []registry.ServiceInstance {
-	panic("implement me")
-}
-
-func (m *mockServiceDiscovery) GetInstancesByPage(string, int, int) gxpage.Pager {
-	panic("implement me")
-}
-
-func (m *mockServiceDiscovery) GetHealthyInstancesByPage(string, int, int, bool) gxpage.Pager {
-	panic("implement me")
-}
-
-func (m *mockServiceDiscovery) GetRequestInstances([]string, int, int) map[string]gxpage.Pager {
-	panic("implement me")
-}
-
-func (m *mockServiceDiscovery) AddListener(registry.ServiceInstancesChangedListener) error {
-	panic("implement me")
-}
-
-func (m *mockServiceDiscovery) DispatchEventByServiceName(string) error {
-	panic("implement me")
-}
-
-func (m *mockServiceDiscovery) DispatchEventForInstances(string, []registry.ServiceInstance) error {
-	panic("implement me")
-}
-
-func (m *mockServiceDiscovery) DispatchEvent(*registry.ServiceInstancesChangedEvent) error {
-	panic("implement me")
-}
-
-type mockMetadataService struct{}
-
-func (m *mockMetadataService) GetExportedURLs(string, string, string, string) ([]*common.URL, error) {
-	panic("implement me")
-}
-
-func (m *mockMetadataService) GetMetadataInfo(revision string) (*common.MetadataInfo, error) {
-	panic("implement me")
-}
-
-func (m *mockMetadataService) GetExportedServiceURLs() []*common.URL {
-	panic("implement me")
-}
-
-func (m *mockMetadataService) GetMetadataServiceURL() *common.URL {
-	panic("implement me")
-}
-
-func (m *mockMetadataService) SetMetadataServiceURL(url *common.URL) {
-	panic("implement me")
-}
-
-func (m *mockMetadataService) Reference() string {
-	panic("implement me")
-}
-
-func (m *mockMetadataService) ServiceName() (string, error) {
-	panic("implement me")
-}
-
-func (m *mockMetadataService) ExportURL(*common.URL) (bool, error) {
-	return true, nil
-}
-
-func (m *mockMetadataService) UnexportURL(*common.URL) error {
-	panic("implement me")
-}
-
-func (m *mockMetadataService) SubscribeURL(*common.URL) (bool, error) {
-	panic("implement me")
-}
-
-func (m *mockMetadataService) UnsubscribeURL(*common.URL) error {
-	panic("implement me")
-}
-
-func (m *mockMetadataService) PublishServiceDefinition(*common.URL) error {
-	return nil
-}
-
-func (m *mockMetadataService) MethodMapper() map[string]string {
-	panic("implement me")
-}
-
-func (m *mockMetadataService) GetSubscribedURLs() ([]*common.URL, error) {
-	panic("implement me")
-}
-
-func (m *mockMetadataService) GetServiceDefinition(string, string, string) (string, error) {
-	panic("implement me")
-}
-
-func (m *mockMetadataService) GetServiceDefinitionByServiceKey(string) (string, error) {
-	panic("implement me")
-}
-
-func (m *mockMetadataService) RefreshMetadata(string, string) (bool, error) {
-	panic("implement me")
-}
-
-func (m *mockMetadataService) Version() (string, error) {
-	panic("implement me")
-}
-=======
-//
 //import (
 //	"testing"
 //)
 //
 //import (
 //	gxset "github.com/dubbogo/gost/container/set"
-//	gxpage "github.com/dubbogo/gost/hash/page"
-//
+//	"github.com/dubbogo/gost/hash/page"
 //	"github.com/stretchr/testify/assert"
 //)
 //
 //import (
 //	"dubbo.apache.org/dubbo-go/v3/common"
 //	"dubbo.apache.org/dubbo-go/v3/common/extension"
-//	"dubbo.apache.org/dubbo-go/v3/common/observer"
-//	"dubbo.apache.org/dubbo-go/v3/common/observer/dispatcher"
 //	"dubbo.apache.org/dubbo-go/v3/config"
 //	"dubbo.apache.org/dubbo-go/v3/metadata/mapping"
 //	"dubbo.apache.org/dubbo-go/v3/metadata/service"
@@ -251,7 +49,7 @@
 //		return
 //	})
 //
-//	extension.SetServiceDiscovery("mock", func() (discovery registry.ServiceDiscovery, err error) {
+//	extension.SetServiceDiscovery("mock", func(name string) (discovery registry.ServiceDiscovery, err error) {
 //		return &mockServiceDiscovery{}, nil
 //	})
 //
@@ -259,12 +57,7 @@
 //		return mapping.NewMockServiceNameMapping()
 //	})
 //
-//	extension.SetEventDispatcher("mock", func() observer.EventDispatcher {
-//		return dispatcher.NewMockEventDispatcher()
-//	})
-//	extension.SetAndInitGlobalDispatcher("mock")
-//
-//	config.GetRootConfig().ServiceDiscoveries["mock"] = &config.ServiceDiscoveryConfig{
+//	config.GetBaseConfig().ServiceDiscoveries["mock"] = &config.ServiceDiscoveryConfig{
 //		Protocol: "mock",
 //	}
 //	registryURL, _ := common.NewURL("service-discovery://localhost:12345",
@@ -419,5 +212,4 @@
 //
 //func (m *mockMetadataService) Version() (string, error) {
 //	panic("implement me")
-//}
->>>>>>> 26aa12b8
+//}