/*
 * Licensed to the Apache Software Foundation (ASF) under one or more
 * contributor license agreements.  See the NOTICE file distributed with
 * this work for additional information regarding copyright ownership.
 * The ASF licenses this file to You under the Apache License, Version 2.0
 * (the "License"); you may not use this file except in compliance with
 * the License.  You may obtain a copy of the License at
 *
 *     http://www.apache.org/licenses/LICENSE-2.0
 *
 * Unless required by applicable law or agreed to in writing, software
 * distributed under the License is distributed on an "AS IS" BASIS,
 * WITHOUT WARRANTIES OR CONDITIONS OF ANY KIND, either express or implied.
 * See the License for the specific language governing permissions and
 * limitations under the License.
 */

package config

import (
	"container/list"
	"context"
	"fmt"
	"net/url"
	"strconv"
	"strings"
	"sync"
	"time"
)

import (
	"github.com/creasty/defaults"
	gxnet "github.com/dubbogo/gost/net"
	perrors "github.com/pkg/errors"
	"go.uber.org/atomic"
)

import (
	"github.com/apache/dubbo-go/common"
	"github.com/apache/dubbo-go/common/constant"
	"github.com/apache/dubbo-go/common/extension"
	"github.com/apache/dubbo-go/common/logger"
	"github.com/apache/dubbo-go/protocol"
	"github.com/apache/dubbo-go/protocol/protocolwrapper"
)

// ServiceConfig ...
type ServiceConfig struct {
	context                     context.Context
	id                          string
	Filter                      string            `yaml:"filter" json:"filter,omitempty" property:"filter"`
	Protocol                    string            `default:"dubbo"  required:"true"  yaml:"protocol"  json:"protocol,omitempty" property:"protocol"` // multi protocol support, split by ','
	InterfaceName               string            `required:"true"  yaml:"interface"  json:"interface,omitempty" property:"interface"`
	Registry                    string            `yaml:"registry"  json:"registry,omitempty"  property:"registry"`
	Cluster                     string            `default:"failover" yaml:"cluster"  json:"cluster,omitempty" property:"cluster"`
	Loadbalance                 string            `default:"random" yaml:"loadbalance"  json:"loadbalance,omitempty"  property:"loadbalance"`
	Group                       string            `yaml:"group"  json:"group,omitempty" property:"group"`
	Version                     string            `yaml:"version"  json:"version,omitempty" property:"version" `
	Methods                     []*MethodConfig   `yaml:"methods"  json:"methods,omitempty" property:"methods"`
	Warmup                      string            `yaml:"warmup"  json:"warmup,omitempty"  property:"warmup"`
	Retries                     string            `yaml:"retries"  json:"retries,omitempty" property:"retries"`
	Params                      map[string]string `yaml:"params"  json:"params,omitempty" property:"params"`
	Token                       string            `yaml:"token" json:"token,omitempty" property:"token"`
	AccessLog                   string            `yaml:"accesslog" json:"accesslog,omitempty" property:"accesslog"`
	TpsLimiter                  string            `yaml:"tps.limiter" json:"tps.limiter,omitempty" property:"tps.limiter"`
	TpsLimitInterval            string            `yaml:"tps.limit.interval" json:"tps.limit.interval,omitempty" property:"tps.limit.interval"`
	TpsLimitRate                string            `yaml:"tps.limit.rate" json:"tps.limit.rate,omitempty" property:"tps.limit.rate"`
	TpsLimitStrategy            string            `yaml:"tps.limit.strategy" json:"tps.limit.strategy,omitempty" property:"tps.limit.strategy"`
	TpsLimitRejectedHandler     string            `yaml:"tps.limit.rejected.handler" json:"tps.limit.rejected.handler,omitempty" property:"tps.limit.rejected.handler"`
	ExecuteLimit                string            `yaml:"execute.limit" json:"execute.limit,omitempty" property:"execute.limit"`
	ExecuteLimitRejectedHandler string            `yaml:"execute.limit.rejected.handler" json:"execute.limit.rejected.handler,omitempty" property:"execute.limit.rejected.handler"`
	Auth                        string            `yaml:"auth" json:"auth,omitempty" property:"auth"`
	ParamSign                   string            `yaml:"param.sign" json:"param.sign,omitempty" property:"param.sign"`
	Tag                         string            `yaml:"tag" json:"tag,omitempty" property:"tag"`

	Protocols     map[string]*ProtocolConfig
	unexported    *atomic.Bool
	exported      *atomic.Bool
	rpcService    common.RPCService
	cacheMutex    sync.Mutex
	cacheProtocol protocol.Protocol

	exportersLock sync.Mutex
	exporters     []protocol.Exporter
}

// Prefix ...
func (c *ServiceConfig) Prefix() string {
	return constant.ServiceConfigPrefix + c.InterfaceName + "."
}

// UnmarshalYAML ...
func (c *ServiceConfig) UnmarshalYAML(unmarshal func(interface{}) error) error {
	if err := defaults.Set(c); err != nil {
		return err
	}
	type plain ServiceConfig
	if err := unmarshal((*plain)(c)); err != nil {
		return err
	}
	c.exported = atomic.NewBool(false)
	c.unexported = atomic.NewBool(false)
	return nil
}

// NewServiceConfig The only way to get a new ServiceConfig
func NewServiceConfig(id string, context context.Context) *ServiceConfig {
	return &ServiceConfig{
		context:    context,
		id:         id,
		unexported: atomic.NewBool(false),
		exported:   atomic.NewBool(false),
	}
}

<<<<<<< HEAD
// InitExported will set exported as false atom bool
func (c *ServiceConfig) InitExported() {
	c.exported = atomic.NewBool(false)
}

// IsExport will return whether the service config is exported or not
func (c *ServiceConfig) IsExport() bool {
	return c.exported.Load()
=======
// Get Random Port
func getRandomPort(protocolConfigs []*ProtocolConfig) *list.List {
	ports := list.New()
	for _, proto := range protocolConfigs {
		if len(proto.Port) > 0 {
			continue
		}

		tcp, err := gxnet.ListenOnTCPRandomPort(proto.Ip)
		if err != nil {
			panic(perrors.New(fmt.Sprintf("Get tcp port error,err is {%v}", err)))
		}
		defer tcp.Close()
		ports.PushBack(strings.Split(tcp.Addr().String(), ":")[1])
	}
	return ports
>>>>>>> f1d03e95
}

// Export ...
func (c *ServiceConfig) Export() error {
	// TODO: config center start here

	// TODO:delay export
	if c.unexported != nil && c.unexported.Load() {
		err := perrors.Errorf("The service %v has already unexported! ", c.InterfaceName)
		logger.Errorf(err.Error())
		return err
	}
	if c.unexported != nil && c.exported.Load() {
		logger.Warnf("The service %v has already exported! ", c.InterfaceName)
		return nil
	}

	regUrls := loadRegistries(c.Registry, providerConfig.Registries, common.PROVIDER)
	urlMap := c.getUrlMap()
	protocolConfigs := loadProtocol(c.Protocol, c.Protocols)
	if len(protocolConfigs) == 0 {
		logger.Warnf("The service %v's '%v' protocols don't has right protocolConfigs ", c.InterfaceName, c.Protocol)
		return nil
	}

	ports := getRandomPort(protocolConfigs)
	nextPort := ports.Front()
	for _, proto := range protocolConfigs {
		// registry the service reflect
		methods, err := common.ServiceMap.Register(c.InterfaceName, proto.Name, c.rpcService)
		if err != nil {
			err := perrors.Errorf("The service %v  export the protocol %v error! Error message is %v .", c.InterfaceName, proto.Name, err.Error())
			logger.Errorf(err.Error())
			return err
		}

		port := proto.Port

		if len(proto.Port) == 0 {
			port = nextPort.Value.(string)
			nextPort = nextPort.Next()
		}
		ivkURL := common.NewURLWithOptions(
			common.WithPath(c.id),
			common.WithProtocol(proto.Name),
			common.WithIp(proto.Ip),
			common.WithPort(port),
			common.WithParams(urlMap),
			common.WithParamsValue(constant.BEAN_NAME_KEY, c.id),
			common.WithMethods(strings.Split(methods, ",")),
			common.WithToken(c.Token),
		)
		if len(c.Tag) > 0 {
			ivkURL.AddParam(constant.Tagkey, c.Tag)
		}

		var exporter protocol.Exporter

		if len(regUrls) > 0 {
			for _, regUrl := range regUrls {
				regUrl.SubURL = ivkURL

				c.cacheMutex.Lock()
				if c.cacheProtocol == nil {
					logger.Infof(fmt.Sprintf("First load the registry protocol , url is {%v}!", ivkURL))
					c.cacheProtocol = extension.GetProtocol("registry")
				}
				c.cacheMutex.Unlock()

				invoker := extension.GetProxyFactory(providerConfig.ProxyFactory).GetInvoker(*regUrl)
				exporter = c.cacheProtocol.Export(invoker)
				if exporter == nil {
					panic(perrors.New(fmt.Sprintf("Registry protocol new exporter error,registry is {%v},url is {%v}", regUrl, ivkURL)))
				}
			}
		} else {
			invoker := extension.GetProxyFactory(providerConfig.ProxyFactory).GetInvoker(*ivkURL)
			exporter = extension.GetProtocol(protocolwrapper.FILTER).Export(invoker)
			if exporter == nil {
				panic(perrors.New(fmt.Sprintf("Filter protocol without registry new exporter error,url is {%v}", ivkURL)))
			}
		}
		c.exporters = append(c.exporters, exporter)
	}
	c.exported.Store(true)
	return nil
}

// Unexport will call unexport of all exporters service config exported
func (c *ServiceConfig) Unexport() {
	if !c.exported.Load() {
		return
	}
	if c.unexported.Load() {
		return
	}

	func() {
		c.exportersLock.Lock()
		defer c.exportersLock.Unlock()
		for _, exporter := range c.exporters {
			exporter.Unexport()
		}
		c.exporters = nil
	}()

	c.exported.Store(false)
	c.unexported.Store(true)
}

// Implement ...
func (c *ServiceConfig) Implement(s common.RPCService) {
	c.rpcService = s
}

func (c *ServiceConfig) getUrlMap() url.Values {
	urlMap := url.Values{}
	// first set user params
	for k, v := range c.Params {
		urlMap.Set(k, v)
	}
	urlMap.Set(constant.INTERFACE_KEY, c.InterfaceName)
	urlMap.Set(constant.TIMESTAMP_KEY, strconv.FormatInt(time.Now().Unix(), 10))
	urlMap.Set(constant.CLUSTER_KEY, c.Cluster)
	urlMap.Set(constant.LOADBALANCE_KEY, c.Loadbalance)
	urlMap.Set(constant.WARMUP_KEY, c.Warmup)
	urlMap.Set(constant.RETRIES_KEY, c.Retries)
	urlMap.Set(constant.GROUP_KEY, c.Group)
	urlMap.Set(constant.VERSION_KEY, c.Version)
	urlMap.Set(constant.ROLE_KEY, strconv.Itoa(common.PROVIDER))
	urlMap.Set(constant.RELEASE_KEY, "dubbo-golang-"+constant.Version)
	urlMap.Set(constant.SIDE_KEY, (common.RoleType(common.PROVIDER)).Role())

	// application info
	urlMap.Set(constant.APPLICATION_KEY, providerConfig.ApplicationConfig.Name)
	urlMap.Set(constant.ORGANIZATION_KEY, providerConfig.ApplicationConfig.Organization)
	urlMap.Set(constant.NAME_KEY, providerConfig.ApplicationConfig.Name)
	urlMap.Set(constant.MODULE_KEY, providerConfig.ApplicationConfig.Module)
	urlMap.Set(constant.APP_VERSION_KEY, providerConfig.ApplicationConfig.Version)
	urlMap.Set(constant.OWNER_KEY, providerConfig.ApplicationConfig.Owner)
	urlMap.Set(constant.ENVIRONMENT_KEY, providerConfig.ApplicationConfig.Environment)

	// filter
	urlMap.Set(constant.SERVICE_FILTER_KEY, mergeValue(providerConfig.Filter, c.Filter, constant.DEFAULT_SERVICE_FILTERS))

	// filter special config
	urlMap.Set(constant.ACCESS_LOG_KEY, c.AccessLog)
	// tps limiter
	urlMap.Set(constant.TPS_LIMIT_STRATEGY_KEY, c.TpsLimitStrategy)
	urlMap.Set(constant.TPS_LIMIT_INTERVAL_KEY, c.TpsLimitInterval)
	urlMap.Set(constant.TPS_LIMIT_RATE_KEY, c.TpsLimitRate)
	urlMap.Set(constant.TPS_LIMITER_KEY, c.TpsLimiter)
	urlMap.Set(constant.TPS_REJECTED_EXECUTION_HANDLER_KEY, c.TpsLimitRejectedHandler)

	// execute limit filter
	urlMap.Set(constant.EXECUTE_LIMIT_KEY, c.ExecuteLimit)
	urlMap.Set(constant.EXECUTE_REJECTED_EXECUTION_HANDLER_KEY, c.ExecuteLimitRejectedHandler)

	// auth filter
	urlMap.Set(constant.SERVICE_AUTH_KEY, c.Auth)
	urlMap.Set(constant.PARAMTER_SIGNATURE_ENABLE_KEY, c.ParamSign)

	for _, v := range c.Methods {
		prefix := "methods." + v.Name + "."
		urlMap.Set(prefix+constant.LOADBALANCE_KEY, v.Loadbalance)
		urlMap.Set(prefix+constant.RETRIES_KEY, v.Retries)
		urlMap.Set(prefix+constant.WEIGHT_KEY, strconv.FormatInt(v.Weight, 10))

		urlMap.Set(prefix+constant.TPS_LIMIT_STRATEGY_KEY, v.TpsLimitStrategy)
		urlMap.Set(prefix+constant.TPS_LIMIT_INTERVAL_KEY, v.TpsLimitInterval)
		urlMap.Set(prefix+constant.TPS_LIMIT_RATE_KEY, v.TpsLimitRate)

		urlMap.Set(constant.EXECUTE_LIMIT_KEY, v.ExecuteLimit)
		urlMap.Set(constant.EXECUTE_REJECTED_EXECUTION_HANDLER_KEY, v.ExecuteLimitRejectedHandler)

	}

	return urlMap
}

// GetExportedUrls will return the url in service config's exporter
func (c *ServiceConfig) GetExportedUrls() []*common.URL {
	if c.exported.Load() {
		var urls []*common.URL
		for _, exporter := range c.exporters {
			url := exporter.GetInvoker().GetUrl()
			urls = append(urls, &url)
		}
		return urls
	}
	return nil
}<|MERGE_RESOLUTION|>--- conflicted
+++ resolved
@@ -113,7 +113,6 @@
 	}
 }
 
-<<<<<<< HEAD
 // InitExported will set exported as false atom bool
 func (c *ServiceConfig) InitExported() {
 	c.exported = atomic.NewBool(false)
@@ -122,7 +121,8 @@
 // IsExport will return whether the service config is exported or not
 func (c *ServiceConfig) IsExport() bool {
 	return c.exported.Load()
-=======
+}
+
 // Get Random Port
 func getRandomPort(protocolConfigs []*ProtocolConfig) *list.List {
 	ports := list.New()
@@ -139,7 +139,6 @@
 		ports.PushBack(strings.Split(tcp.Addr().String(), ":")[1])
 	}
 	return ports
->>>>>>> f1d03e95
 }
 
 // Export ...
