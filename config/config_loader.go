/*
 * Licensed to the Apache Software Foundation (ASF) under one or more
 * contributor license agreements.  See the NOTICE file distributed with
 * this work for additional information regarding copyright ownership.
 * The ASF licenses this file to You under the Apache License, Version 2.0
 * (the "License"); you may not use this file except in compliance with
 * the License.  You may obtain a copy of the License at
 *
 *     http://www.apache.org/licenses/LICENSE-2.0
 *
 * Unless required by applicable law or agreed to in writing, software
 * distributed under the License is distributed on an "AS IS" BASIS,
 * WITHOUT WARRANTIES OR CONDITIONS OF ANY KIND, either express or implied.
 * See the License for the specific language governing permissions and
 * limitations under the License.
 */

package config

import (
	"errors"
	"fmt"
	"reflect"
	"strconv"
)

import (
	"github.com/knadh/koanf"
	"github.com/knadh/koanf/parsers/json"
	"github.com/knadh/koanf/parsers/toml"
	"github.com/knadh/koanf/parsers/yaml"
	"github.com/knadh/koanf/providers/file"

	perrors "github.com/pkg/errors"
)

import (
	"dubbo.apache.org/dubbo-go/v3/common"
	"dubbo.apache.org/dubbo-go/v3/common/constant"
	"dubbo.apache.org/dubbo-go/v3/common/extension"
<<<<<<< HEAD
	"dubbo.apache.org/dubbo-go/v3/common/logger"
	"dubbo.apache.org/dubbo-go/v3/common/yaml"
=======
	_ "dubbo.apache.org/dubbo-go/v3/common/observer/dispatcher"
>>>>>>> 26aa12b8
	"dubbo.apache.org/dubbo-go/v3/registry"
)

var (
	rootConfig = GetInstance()
	maxWait    = 3
)

func Load(opts ...LoaderConfOption) error {
	// conf
	conf := NewLoaderConf(opts...)
	koan := getKoanf(conf)
	if err := koan.UnmarshalWithConf(rootConfig.Prefix(),
		rootConfig, koanf.UnmarshalConf{Tag: "yaml"}); err != nil {
		return err
	}
	if err := rootConfig.Init(); err != nil {
		return err
	}
<<<<<<< HEAD
	return []LoaderInitOption{RouterInitOption(confRouterFile), ConsumerInitOption(confConFile), ProviderInitOption(confProFile)}
}

// setDefaultValue set default value for providerConfig or consumerConfig if it is null
func setDefaultValue(target interface{}) {
	switch target.(type) {
	case *ProviderConfig:
		p := target.(*ProviderConfig)
		if len(p.Protocols) == 0 {
			p.Protocols[constant.DEFAULT_PROTOCOL] = &ProtocolConfig{
				Name: constant.DEFAULT_PROTOCOL,
				Port: strconv.Itoa(constant.DEFAULT_PORT),
			}
		}
		if p.ApplicationConfig == nil {
			p.ApplicationConfig = NewDefaultApplicationConfig()
		}
	default:
		c := target.(*ConsumerConfig)
		if c.ApplicationConfig == nil {
			c.ApplicationConfig = NewDefaultApplicationConfig()
		}
=======
	rootConfig.Start()
	return nil
}

func check() error {
	if rootConfig == nil {
		return errors.New("execute the config.Load() method first")
>>>>>>> 26aa12b8
	}
	return nil
}

<<<<<<< HEAD
func checkRegistries(registries map[string]*RegistryConfig, singleRegistry *RegistryConfig) {
	if len(registries) == 0 && singleRegistry != nil {
		registries[constant.DEFAULT_KEY] = singleRegistry
	}
}

func checkApplicationName(config *ApplicationConfig) {
	if config == nil || len(config.Name) == 0 {
		errMsg := "application config must not be nil, pls check your configuration"
		logger.Errorf(errMsg)
		panic(errMsg)
	}
}

func loadConsumerConfig() {
	if consumerConfig == nil {
		logger.Debugf("Consumer will not be launched, because consumerConfig is not specified.")
		return
	}
	// init other consumer config
	conConfigType := consumerConfig.ConfigType
	for key, value := range extension.GetDefaultConfigReader() {
		if conConfigType != nil {
			if v, ok := conConfigType[key]; ok {
				value = v
			}
		}
		if err := extension.GetConfigReaders(value).ReadConsumerConfig(consumerConfig.fileStream); err != nil {
			logger.Errorf("ReadConsumerConfig error: %#v for %s", perrors.WithStack(err), value)
		}
	}

	checkApplicationName(consumerConfig.ApplicationConfig)
	if err := configCenterRefreshConsumer(); err != nil {
		logger.Errorf("[consumer config center refresh] %#v", err)
	}

	// start the metadata report if config set
	if err := startMetadataReport(GetApplicationConfig().MetadataType, GetBaseConfig().MetadataReportConfig); err != nil {
		logger.Errorf("Provider starts metadata report error, and the error is {%#v}", err)
		return
	}

	checkRegistries(consumerConfig.Registries, consumerConfig.Registry)
	for key, ref := range consumerConfig.References {
		if ref.Generic != "" {
			genericService := NewGenericService(key)
			SetConsumerService(genericService)
		}
		rpcService := GetConsumerService(key)
		if rpcService == nil {
			logger.Warnf("%s does not exist!", key)
			continue
		}
		ref.id = key
		ref.Refer(rpcService)
		ref.Implement(rpcService)
	}

	// Write current configuration to cache file.
	if consumerConfig.CacheFile != "" {
		if data, err := yaml.MarshalYML(consumerConfig); err != nil {
			logger.Errorf("Marshal consumer config err: %s", err.Error())
		} else {
			if err := ioutil.WriteFile(consumerConfig.CacheFile, data, 0666); err != nil {
				logger.Errorf("Write consumer config cache file err: %s", err.Error())
			}
		}
	}

	// wait for invoker is available, if wait over default 3s, then panic
	var count int
	for {
		checkok := true
		for _, refconfig := range consumerConfig.References {
			if (refconfig.Check != nil && *refconfig.Check) ||
				(refconfig.Check == nil && consumerConfig.Check != nil && *consumerConfig.Check) ||
				(refconfig.Check == nil && consumerConfig.Check == nil) { // default to true

				if refconfig.invoker != nil && !refconfig.invoker.IsAvailable() {
					checkok = false
					count++
					if count > maxWait {
						errMsg := fmt.Sprintf("Failed to check the status of the service %v. No provider available for the service to the consumer use dubbo version %v", refconfig.InterfaceName, constant.Version)
						logger.Error(errMsg)
						panic(errMsg)
					}
					time.Sleep(time.Second * 1)
					break
				}
				if refconfig.invoker == nil {
					logger.Warnf("The interface %s invoker not exist, may you should check your interface config.", refconfig.InterfaceName)
				}
			}
		}
		if checkok {
			break
		}
	}
}

func loadProviderConfig() {
	if providerConfig == nil {
		logger.Debugf("Provider will not be launched, because providerConfig is not specified.")
		return
	}

	// init other provider config
	proConfigType := providerConfig.ConfigType
	for key, value := range extension.GetDefaultConfigReader() {
		if proConfigType != nil {
			if v, ok := proConfigType[key]; ok {
				value = v
			}
		}
		if err := extension.GetConfigReaders(value).ReadProviderConfig(providerConfig.fileStream); err != nil {
			logger.Errorf("ReadProviderConfig error: %#v for %s", perrors.WithStack(err), value)
		}
	}

	checkApplicationName(providerConfig.ApplicationConfig)
	if err := configCenterRefreshProvider(); err != nil {
		logger.Errorf("[provider config center refresh] %#v", err)
	}

	// start the metadata report if config set
	if err := startMetadataReport(GetApplicationConfig().MetadataType, GetBaseConfig().MetadataReportConfig); err != nil {
		logger.Errorf("Provider starts metadata report error, and the error is {%#v}", err)
		return
	}

	checkRegistries(providerConfig.Registries, providerConfig.Registry)

	// Write the current configuration to cache file.
	if providerConfig.CacheFile != "" {
		if data, err := yaml.MarshalYML(providerConfig); err != nil {
			logger.Errorf("Marshal provider config err: %s", err.Error())
		} else {
			if err := ioutil.WriteFile(providerConfig.CacheFile, data, 0666); err != nil {
				logger.Errorf("Write provider config cache file err: %s", err.Error())
			}
		}
=======
func getKoanf(conf *loaderConf) *koanf.Koanf {
	var (
		k   *koanf.Koanf
		err error
	)
	k = koanf.New(conf.delim)

	switch conf.genre {
	case "yaml", "yml":
		err = k.Load(file.Provider(conf.path), yaml.Parser())
	case "json":
		err = k.Load(file.Provider(conf.path), json.Parser())
	case "toml":
		err = k.Load(file.Provider(conf.path), toml.Parser())
	default:
		err = errors.New(fmt.Sprintf("Unsupported %s file type", conf.genre))
>>>>>>> 26aa12b8
	}

	if err != nil {
		panic(err)
	}
	return k
}

//
//func GetConfigCenterConfig() (*center.ConfigCenterConfig, error) {
//	if err := check(); err != nil {
//		return nil, err
//	}
//	if configCenterConfig != nil {
//		return configCenterConfig, nil
//	}
//	conf := center.GetConfigCenterConfig(rootConfig.ConfigCenter, rootConfig.Koanf)
//
//	if err := conf.SetDefault(); err != nil {
//		return nil, err
//	}
//	conf.TranslateConfigAddress()
//	if err := conf.Validate(rootConfig.Validate); err != nil {
//		return nil, err
//	}
//	configCenterConfig = conf
//	return conf, nil
//}
//
//// loaded consumer & provider config from xxx.yml, and log config from xxx.xml
//// Namely: dubbo.consumer.xml & dubbo.provider.xml in java dubbo
//func DefaultInit() []LoaderInitOption {
//	var (
//		confConFile string
//		confProFile string
//	)
//
//	fs := flag.NewFlagSet("config", flag.ContinueOnError)
//	fs.StringVar(&confConFile, "conConf", os.Getenv(constant.CONF_CONSUMER_FILE_PATH), "default client config path")
//	fs.StringVar(&confProFile, "proConf", os.Getenv(constant.CONF_PROVIDER_FILE_PATH), "default server config path")
//	fs.StringVar(&confRouterFile, "rouConf", os.Getenv(constant.CONF_ROUTER_FILE_PATH), "default router config path")
//	fs.StringVar(&uniformVirtualServiceConfigPath, "vsConf", os.Getenv(constant.CONF_VIRTUAL_SERVICE_FILE_PATH), "default virtual service of uniform router config path")
//	fs.StringVar(&uniformDestRuleConfigPath, "drConf", os.Getenv(constant.CONF_DEST_RULE_FILE_PATH), "default destination rule of uniform router config path")
//	fs.Parse(os.Args[1:])
//	for len(fs.Args()) != 0 {
//		fs.Parse(fs.Args()[1:])
//	}
//	// If user did not set the environment variables or flags,
//	// we provide default value
//	if confConFile == "" {
//		confConFile = constant.DEFAULT_CONSUMER_CONF_FILE_PATH
//	}
//	if confProFile == "" {
//		confProFile = constant.DEFAULT_PROVIDER_CONF_FILE_PATH
//	}
//	if confRouterFile == "" {
//		confRouterFile = constant.DEFAULT_ROUTER_CONF_FILE_PATH
//	}
//	return []LoaderInitOption{RouterInitOption(confRouterFile), BaseInitOption(""), ConsumerInitOption(confConFile), ProviderInitOption(confProFile)}
//}
//
//// setDefaultValue set default value for providerConfig or consumerConfig if it is null
//func setDefaultValue(target interface{}) {
//	registryConfig := &registry2.RegistryConfig{
//		Protocol:   constant.DEFAULT_REGISTRY_ZK_PROTOCOL,
//		TimeoutStr: constant.DEFAULT_REGISTRY_ZK_TIMEOUT,
//		Address:    constant.DEFAULT_REGISTRY_ZK_ADDRESS,
//	}
//	switch target.(type) {
//	case *provider.ProviderConfig:
//		p := target.(*provider.ProviderConfig)
//		if len(p.Registries) == 0 && p.Registry == nil {
//			p.Registries[constant.DEFAULT_REGISTRY_ZK_ID] = registryConfig
//		}
//		if len(p.Protocols) == 0 {
//			p.Protocols[constant.DEFAULT_PROTOCOL] = &protocol.ProtocolConfig{
//				Name: constant.DEFAULT_PROTOCOL,
//				Port: strconv.Itoa(constant.DEFAULT_PORT),
//			}
//		}
//		if p.ApplicationConfig == nil {
//			p.ApplicationConfig = NewDefaultApplicationConfig()
//		}
//	default:
//		c := target.(*consumer.ShutdownConfig)
//		if len(c.Registries) == 0 && c.Registry == nil {
//			c.Registries[constant.DEFAULT_REGISTRY_ZK_ID] = registryConfig
//		}
//		if c.ApplicationConfig == nil {
//			c.ApplicationConfig = NewDefaultApplicationConfig()
//		}
//	}
//}
//
//func checkRegistries(registriesConfig map[string]*registry2.RegistryConfig, singleRegistry *registry2.RegistryConfig) {
//	if len(registriesConfig) == 0 && singleRegistry != nil {
//		registriesConfig[constant.DEFAULT_KEY] = singleRegistry
//	}
//}
//
//func checkApplicationName(config *applicationConfig.ShutdownConfig) {
//	if config == nil || len(config.Name) == 0 {
//		errMsg := "applicationConfig config must not be nil, pls check your configuration"
//		logger.Errorf(errMsg)
//		panic(errMsg)
//	}
//}
//
//func loadConsumerConfig() {
//	if consumerConfig == nil {
//		logger.Warnf("consumerConfig is nil!")
//		return
//	}
//	// init other consumer config
//	conConfigType := consumerConfig.ConfigType
//	for key, value := range extension.GetDefaultConfigReader() {
//		if conConfigType != nil {
//			if v, ok := conConfigType[key]; ok {
//				value = v
//			}
//		}
//		if err := extension.GetConfigReaders(value).ReadConsumerConfig(consumerConfig.fileStream); err != nil {
//			logger.Errorf("ReadConsumerConfig error: %#v for %s", perrors.WithStack(err), value)
//		}
//	}
//
//	checkApplicationName(consumerConfig.ApplicationConfig)
//	if err := consumer.configCenterRefreshConsumer(); err != nil {
//		logger.Errorf("[consumer config center refresh] %#v", err)
//	}
//
//	// start the metadata report if config set
//	if err := report.startMetadataReport(GetApplicationConfig().MetadataType, GetBaseConfig().MetadataReportConfig); err != nil {
//		logger.Errorf("Provider starts metadata report error, and the error is {%#v}", err)
//		return
//	}
//
//	checkRegistries(consumerConfig.Registries, consumerConfig.Registry)
//	for key, ref := range consumerConfig.References {
//		if ref.Generic {
//			genericService := generic.NewGenericService(key)
//			instance.SetConsumerService(genericService)
//		}
//		rpcService := instance.GetConsumerService(key)
//		if rpcService == nil {
//			logger.Warnf("%s does not exist!", key)
//			continue
//		}
//		ref.id = key
//		ref.Refer(rpcService)
//		ref.Implement(rpcService)
//	}
//
//	// Write current configuration to cache file.
//	if consumerConfig.CacheFile != "" {
//		if data, err := yaml.MarshalYML(consumerConfig); err != nil {
//			logger.Errorf("Marshal consumer config err: %s", err.Error())
//		} else {
//			if err := ioutil.WriteFile(consumerConfig.CacheFile, data, 0666); err != nil {
//				logger.Errorf("Write consumer config cache file err: %s", err.Error())
//			}
//		}
//	}
//
//	// wait for invoker is available, if wait over default 3s, then panic
//	var count int
//	for {
//		checkok := true
//		for _, refconfig := range consumerConfig.References {
//			if (refconfig.Check != nil && *refconfig.Check) ||
//				(refconfig.Check == nil && consumerConfig.Check != nil && *consumerConfig.Check) ||
//				(refconfig.Check == nil && consumerConfig.Check == nil) { // default to true
//
//				if refconfig.invoker != nil && !refconfig.invoker.IsAvailable() {
//					checkok = false
//					count++
//					if count > maxWait {
//						errMsg := fmt.Sprintf("Failed to check the status of the service %v. No provider available for the service to the consumer use dubbo version %v", refconfig.InterfaceName, constant.Version)
//						logger.Error(errMsg)
//						panic(errMsg)
//					}
//					time.Sleep(time.Second * 1)
//					break
//				}
//				if refconfig.invoker == nil {
//					logger.Warnf("The interface %s invoker not exist, may you should check your interface config.", refconfig.InterfaceName)
//				}
//			}
//		}
//		if checkok {
//			break
//		}
//	}
//}
//
//func loadProviderConfig() {
//	if providerConfig == nil {
//		logger.Warnf("providerConfig is nil!")
//		return
//	}
//
//	// init other provider config
//	proConfigType := providerConfig.ConfigType
//	for key, value := range extension.GetDefaultConfigReader() {
//		if proConfigType != nil {
//			if v, ok := proConfigType[key]; ok {
//				value = v
//			}
//		}
//		if err := extension.GetConfigReaders(value).ReadProviderConfig(providerConfig.fileStream); err != nil {
//			logger.Errorf("ReadProviderConfig error: %#v for %s", perrors.WithStack(err), value)
//		}
//	}
//
//	checkApplicationName(providerConfig.ApplicationConfig)
//	if err := provider.configCenterRefreshProvider(); err != nil {
//		logger.Errorf("[provider config center refresh] %#v", err)
//	}
//
//	// start the metadata report if config set
//	if err := report.startMetadataReport(GetApplicationConfig().MetadataType, GetBaseConfig().MetadataReportConfig); err != nil {
//		logger.Errorf("Provider starts metadata report error, and the error is {%#v}", err)
//		return
//	}
//
//	checkRegistries(providerConfig.Registries, providerConfig.Registry)
//
//	// Write the current configuration to cache file.
//	if providerConfig.CacheFile != "" {
//		if data, err := yaml.MarshalYML(providerConfig); err != nil {
//			logger.Errorf("Marshal provider config err: %s", err.Error())
//		} else {
//			if err := ioutil.WriteFile(providerConfig.CacheFile, data, 0666); err != nil {
//				logger.Errorf("Write provider config cache file err: %s", err.Error())
//			}
//		}
//	}
//
//	for key, svs := range providerConfig.Services {
//		rpcService := instance.GetProviderService(key)
//		if rpcService == nil {
//			logger.Warnf("%s does not exist!", key)
//			continue
//		}
//		svs.id = key
//		svs.Implement(rpcService)
//		svs.Protocols = providerConfig.Protocols
//		if err := svs.Export(); err != nil {
//			panic(fmt.Sprintf("service %s export failed! err: %#v", key, err))
//		}
//	}
//	registerServiceInstance()
//}
//
// registerServiceInstance register service instance
func registerServiceInstance() {
	url := selectMetadataServiceExportedURL()
	if url == nil {
		return
	}
	instance, err := createInstance(url)
	if err != nil {
		panic(err)
	}
	p := extension.GetProtocol(constant.REGISTRY_KEY)
	var rp registry.RegistryFactory
	var ok bool
	if rp, ok = p.(registry.RegistryFactory); !ok {
		panic("dubbo registry protocol{" + reflect.TypeOf(p).String() + "} is invalid")
	}
	rs := rp.GetRegistries()
	for _, r := range rs {
		var sdr registry.ServiceDiscoveryHolder
		if sdr, ok = r.(registry.ServiceDiscoveryHolder); !ok {
			continue
		}
		// publish app level data to registry
		err := sdr.GetServiceDiscovery().Register(instance)
		if err != nil {
			panic(err)
		}
	}
	// publish metadata to remote
	if GetApplicationConfig().MetadataType == constant.REMOTE_METADATA_STORAGE_TYPE {
		if remoteMetadataService, err := extension.GetRemoteMetadataService(); err == nil {
			remoteMetadataService.PublishMetadata(GetApplicationConfig().Name)
		}
	}

	if GetApplicationConfig().MetadataType == constant.REMOTE_METADATA_STORAGE_TYPE {
		// publish metadata to remote
		if remoteMetadataService, err := extension.GetRemoteMetadataService(); err == nil {
			remoteMetadataService.PublishMetadata(GetApplicationConfig().Name)
		}
	}
}

//
//// nolint
func createInstance(url *common.URL) (registry.ServiceInstance, error) {
	appConfig := GetApplicationConfig()
	port, err := strconv.ParseInt(url.Port, 10, 32)
	if err != nil {
		return nil, perrors.WithMessage(err, "invalid port: "+url.Port)
	}

	host := url.Ip
	if len(host) == 0 {
		host = common.GetLocalIp()
	}

	// usually we will add more metadata
	metadata := make(map[string]string, 8)
	metadata[constant.METADATA_STORAGE_TYPE_PROPERTY_NAME] = appConfig.MetadataType

	instance := &registry.DefaultServiceInstance{
		ServiceName: appConfig.Name,
		Host:        host,
		Port:        int(port),
		ID:          host + constant.KEY_SEPARATOR + url.Port,
		Enable:      true,
		Healthy:     true,
		Metadata:    metadata,
	}

	for _, cus := range extension.GetCustomizers() {
		cus.Customize(instance)
	}

	return instance, nil
}

//func initRouter() {
//	if uniformDestRuleConfigPath != "" && uniformVirtualServiceConfigPath != "" {
//		if err := router.RouterInit(uniformVirtualServiceConfigPath, uniformDestRuleConfigPath); err != nil {
//			logger.Warnf("[routerConfig init] %#v", err)
//		}
//	}
//}
//
//// Load Dubbo Init
//func Load() {
//	options := DefaultInit()
//	LoadWithOptions(options...)
//}
//
//func LoadWithOptions(options ...LoaderInitOption) {
//	// register metadata info and service info
//	hessian.RegisterPOJO(&common.MetadataInfo{})
//	hessian.RegisterPOJO(&common.ServiceInfo{})
//	hessian.RegisterPOJO(&common.URL{})
//
//	for _, option := range options {
//		option.init()
//	}
//	for _, option := range options {
//		option.apply()
//	}
//	// init router
//	initRouter()
//
//	// init the shutdown callback
//	shutdown.GracefulShutdownInit()
//}

// GetRPCService get rpc service for consumer
func GetRPCService(name string) common.RPCService {
	return rootConfig.Consumer.References[name].GetRPCService()
}

// RPCService create rpc service for consumer
func RPCService(service common.RPCService) {
	ref := common.GetReference(service)
<<<<<<< HEAD
	consumerConfig.References[ref].Implement(service)
=======
	rootConfig.Consumer.References[ref].Implement(service)
>>>>>>> 26aa12b8
}

// GetMetricConfig find the MetricConfig
// if it is nil, create a new one
// we use double-check to reduce race condition
// In general, it will be locked 0 or 1 time.
// So you don't need to worry about the race condition
func GetMetricConfig() *MetricConfig {
	// todo
	//if GetBaseConfig().MetricConfig == nil {
	//	configAccessMutex.Lock()
	//	defer configAccessMutex.Unlock()
	//	if GetBaseConfig().MetricConfig == nil {
	//		GetBaseConfig().MetricConfig = &metric.MetricConfig{}
	//	}
	//}
	//return GetBaseConfig().MetricConfig
	return rootConfig.MetricConfig
}

func GetMetadataReportConfg() *MetadataReportConfig {
	return rootConfig.MetadataReportConfig
}

// GetApplicationConfig find the applicationConfig config
// if not, we will create one
// Usually applicationConfig will be initialized when system start
// we use double-check to reduce race condition
// In general, it will be locked 0 or 1 time.
// So you don't need to worry about the race condition
//func GetApplicationConfig() *ShutdownConfig {
//	// todo
//	//if GetBaseConfig().ApplicationConfig == nil {
//	//	configAccessMutex.Lock()
//	//	defer configAccessMutex.Unlock()
//	//	if GetBaseConfig().ApplicationConfig == nil {
//	//		GetBaseConfig().ApplicationConfig = &applicationConfig.ShutdownConfig{}
//	//	}
//	//}
//	//return GetBaseConfig().ApplicationConfig
//	return rootConfig.
//}

// GetProviderConfig find the provider config
// if not found, create new one
//func GetProviderConfig() provider.ProviderConfig {
//	if providerConfig == nil {
//		if providerConfig == nil {
//			return provider.ProviderConfig{}
//		}
//	}
//	return *providerConfig
//}

// GetConsumerConfig find the consumer config
// if not found, create new one
// we use double-check to reduce race condition
// In general, it will be locked 0 or 1 time.
// So you don't need to worry about the race condition
//func GetConsumerConfig() consumer.ShutdownConfig {
//	if consumerConfig == nil {
//		if consumerConfig == nil {
//			return consumer.ShutdownConfig{}
//		}
//	}
//	return *consumerConfig
//}

//func GetSslEnabled() bool {
//	return sslEnabled
//}
//
//func SetSslEnabled(enabled bool) {
//	sslEnabled = enabled
//}

func IsProvider() bool {
	// FixME
	return rootConfig.Provider != nil
}<|MERGE_RESOLUTION|>--- conflicted
+++ resolved
@@ -28,7 +28,7 @@
 	"github.com/knadh/koanf"
 	"github.com/knadh/koanf/parsers/json"
 	"github.com/knadh/koanf/parsers/toml"
-	"github.com/knadh/koanf/parsers/yaml"
+	yaml "github.com/knadh/koanf/parsers/yaml"
 	"github.com/knadh/koanf/providers/file"
 
 	perrors "github.com/pkg/errors"
@@ -38,12 +38,6 @@
 	"dubbo.apache.org/dubbo-go/v3/common"
 	"dubbo.apache.org/dubbo-go/v3/common/constant"
 	"dubbo.apache.org/dubbo-go/v3/common/extension"
-<<<<<<< HEAD
-	"dubbo.apache.org/dubbo-go/v3/common/logger"
-	"dubbo.apache.org/dubbo-go/v3/common/yaml"
-=======
-	_ "dubbo.apache.org/dubbo-go/v3/common/observer/dispatcher"
->>>>>>> 26aa12b8
 	"dubbo.apache.org/dubbo-go/v3/registry"
 )
 
@@ -63,30 +57,6 @@
 	if err := rootConfig.Init(); err != nil {
 		return err
 	}
-<<<<<<< HEAD
-	return []LoaderInitOption{RouterInitOption(confRouterFile), ConsumerInitOption(confConFile), ProviderInitOption(confProFile)}
-}
-
-// setDefaultValue set default value for providerConfig or consumerConfig if it is null
-func setDefaultValue(target interface{}) {
-	switch target.(type) {
-	case *ProviderConfig:
-		p := target.(*ProviderConfig)
-		if len(p.Protocols) == 0 {
-			p.Protocols[constant.DEFAULT_PROTOCOL] = &ProtocolConfig{
-				Name: constant.DEFAULT_PROTOCOL,
-				Port: strconv.Itoa(constant.DEFAULT_PORT),
-			}
-		}
-		if p.ApplicationConfig == nil {
-			p.ApplicationConfig = NewDefaultApplicationConfig()
-		}
-	default:
-		c := target.(*ConsumerConfig)
-		if c.ApplicationConfig == nil {
-			c.ApplicationConfig = NewDefaultApplicationConfig()
-		}
-=======
 	rootConfig.Start()
 	return nil
 }
@@ -94,155 +64,10 @@
 func check() error {
 	if rootConfig == nil {
 		return errors.New("execute the config.Load() method first")
->>>>>>> 26aa12b8
 	}
 	return nil
 }
 
-<<<<<<< HEAD
-func checkRegistries(registries map[string]*RegistryConfig, singleRegistry *RegistryConfig) {
-	if len(registries) == 0 && singleRegistry != nil {
-		registries[constant.DEFAULT_KEY] = singleRegistry
-	}
-}
-
-func checkApplicationName(config *ApplicationConfig) {
-	if config == nil || len(config.Name) == 0 {
-		errMsg := "application config must not be nil, pls check your configuration"
-		logger.Errorf(errMsg)
-		panic(errMsg)
-	}
-}
-
-func loadConsumerConfig() {
-	if consumerConfig == nil {
-		logger.Debugf("Consumer will not be launched, because consumerConfig is not specified.")
-		return
-	}
-	// init other consumer config
-	conConfigType := consumerConfig.ConfigType
-	for key, value := range extension.GetDefaultConfigReader() {
-		if conConfigType != nil {
-			if v, ok := conConfigType[key]; ok {
-				value = v
-			}
-		}
-		if err := extension.GetConfigReaders(value).ReadConsumerConfig(consumerConfig.fileStream); err != nil {
-			logger.Errorf("ReadConsumerConfig error: %#v for %s", perrors.WithStack(err), value)
-		}
-	}
-
-	checkApplicationName(consumerConfig.ApplicationConfig)
-	if err := configCenterRefreshConsumer(); err != nil {
-		logger.Errorf("[consumer config center refresh] %#v", err)
-	}
-
-	// start the metadata report if config set
-	if err := startMetadataReport(GetApplicationConfig().MetadataType, GetBaseConfig().MetadataReportConfig); err != nil {
-		logger.Errorf("Provider starts metadata report error, and the error is {%#v}", err)
-		return
-	}
-
-	checkRegistries(consumerConfig.Registries, consumerConfig.Registry)
-	for key, ref := range consumerConfig.References {
-		if ref.Generic != "" {
-			genericService := NewGenericService(key)
-			SetConsumerService(genericService)
-		}
-		rpcService := GetConsumerService(key)
-		if rpcService == nil {
-			logger.Warnf("%s does not exist!", key)
-			continue
-		}
-		ref.id = key
-		ref.Refer(rpcService)
-		ref.Implement(rpcService)
-	}
-
-	// Write current configuration to cache file.
-	if consumerConfig.CacheFile != "" {
-		if data, err := yaml.MarshalYML(consumerConfig); err != nil {
-			logger.Errorf("Marshal consumer config err: %s", err.Error())
-		} else {
-			if err := ioutil.WriteFile(consumerConfig.CacheFile, data, 0666); err != nil {
-				logger.Errorf("Write consumer config cache file err: %s", err.Error())
-			}
-		}
-	}
-
-	// wait for invoker is available, if wait over default 3s, then panic
-	var count int
-	for {
-		checkok := true
-		for _, refconfig := range consumerConfig.References {
-			if (refconfig.Check != nil && *refconfig.Check) ||
-				(refconfig.Check == nil && consumerConfig.Check != nil && *consumerConfig.Check) ||
-				(refconfig.Check == nil && consumerConfig.Check == nil) { // default to true
-
-				if refconfig.invoker != nil && !refconfig.invoker.IsAvailable() {
-					checkok = false
-					count++
-					if count > maxWait {
-						errMsg := fmt.Sprintf("Failed to check the status of the service %v. No provider available for the service to the consumer use dubbo version %v", refconfig.InterfaceName, constant.Version)
-						logger.Error(errMsg)
-						panic(errMsg)
-					}
-					time.Sleep(time.Second * 1)
-					break
-				}
-				if refconfig.invoker == nil {
-					logger.Warnf("The interface %s invoker not exist, may you should check your interface config.", refconfig.InterfaceName)
-				}
-			}
-		}
-		if checkok {
-			break
-		}
-	}
-}
-
-func loadProviderConfig() {
-	if providerConfig == nil {
-		logger.Debugf("Provider will not be launched, because providerConfig is not specified.")
-		return
-	}
-
-	// init other provider config
-	proConfigType := providerConfig.ConfigType
-	for key, value := range extension.GetDefaultConfigReader() {
-		if proConfigType != nil {
-			if v, ok := proConfigType[key]; ok {
-				value = v
-			}
-		}
-		if err := extension.GetConfigReaders(value).ReadProviderConfig(providerConfig.fileStream); err != nil {
-			logger.Errorf("ReadProviderConfig error: %#v for %s", perrors.WithStack(err), value)
-		}
-	}
-
-	checkApplicationName(providerConfig.ApplicationConfig)
-	if err := configCenterRefreshProvider(); err != nil {
-		logger.Errorf("[provider config center refresh] %#v", err)
-	}
-
-	// start the metadata report if config set
-	if err := startMetadataReport(GetApplicationConfig().MetadataType, GetBaseConfig().MetadataReportConfig); err != nil {
-		logger.Errorf("Provider starts metadata report error, and the error is {%#v}", err)
-		return
-	}
-
-	checkRegistries(providerConfig.Registries, providerConfig.Registry)
-
-	// Write the current configuration to cache file.
-	if providerConfig.CacheFile != "" {
-		if data, err := yaml.MarshalYML(providerConfig); err != nil {
-			logger.Errorf("Marshal provider config err: %s", err.Error())
-		} else {
-			if err := ioutil.WriteFile(providerConfig.CacheFile, data, 0666); err != nil {
-				logger.Errorf("Write provider config cache file err: %s", err.Error())
-			}
-		}
-=======
 func getKoanf(conf *loaderConf) *koanf.Koanf {
 	var (
 		k   *koanf.Koanf
@@ -259,7 +84,6 @@
 		err = k.Load(file.Provider(conf.path), toml.Parser())
 	default:
 		err = errors.New(fmt.Sprintf("Unsupported %s file type", conf.genre))
->>>>>>> 26aa12b8
 	}
 
 	if err != nil {
@@ -268,252 +92,6 @@
 	return k
 }
 
-//
-//func GetConfigCenterConfig() (*center.ConfigCenterConfig, error) {
-//	if err := check(); err != nil {
-//		return nil, err
-//	}
-//	if configCenterConfig != nil {
-//		return configCenterConfig, nil
-//	}
-//	conf := center.GetConfigCenterConfig(rootConfig.ConfigCenter, rootConfig.Koanf)
-//
-//	if err := conf.SetDefault(); err != nil {
-//		return nil, err
-//	}
-//	conf.TranslateConfigAddress()
-//	if err := conf.Validate(rootConfig.Validate); err != nil {
-//		return nil, err
-//	}
-//	configCenterConfig = conf
-//	return conf, nil
-//}
-//
-//// loaded consumer & provider config from xxx.yml, and log config from xxx.xml
-//// Namely: dubbo.consumer.xml & dubbo.provider.xml in java dubbo
-//func DefaultInit() []LoaderInitOption {
-//	var (
-//		confConFile string
-//		confProFile string
-//	)
-//
-//	fs := flag.NewFlagSet("config", flag.ContinueOnError)
-//	fs.StringVar(&confConFile, "conConf", os.Getenv(constant.CONF_CONSUMER_FILE_PATH), "default client config path")
-//	fs.StringVar(&confProFile, "proConf", os.Getenv(constant.CONF_PROVIDER_FILE_PATH), "default server config path")
-//	fs.StringVar(&confRouterFile, "rouConf", os.Getenv(constant.CONF_ROUTER_FILE_PATH), "default router config path")
-//	fs.StringVar(&uniformVirtualServiceConfigPath, "vsConf", os.Getenv(constant.CONF_VIRTUAL_SERVICE_FILE_PATH), "default virtual service of uniform router config path")
-//	fs.StringVar(&uniformDestRuleConfigPath, "drConf", os.Getenv(constant.CONF_DEST_RULE_FILE_PATH), "default destination rule of uniform router config path")
-//	fs.Parse(os.Args[1:])
-//	for len(fs.Args()) != 0 {
-//		fs.Parse(fs.Args()[1:])
-//	}
-//	// If user did not set the environment variables or flags,
-//	// we provide default value
-//	if confConFile == "" {
-//		confConFile = constant.DEFAULT_CONSUMER_CONF_FILE_PATH
-//	}
-//	if confProFile == "" {
-//		confProFile = constant.DEFAULT_PROVIDER_CONF_FILE_PATH
-//	}
-//	if confRouterFile == "" {
-//		confRouterFile = constant.DEFAULT_ROUTER_CONF_FILE_PATH
-//	}
-//	return []LoaderInitOption{RouterInitOption(confRouterFile), BaseInitOption(""), ConsumerInitOption(confConFile), ProviderInitOption(confProFile)}
-//}
-//
-//// setDefaultValue set default value for providerConfig or consumerConfig if it is null
-//func setDefaultValue(target interface{}) {
-//	registryConfig := &registry2.RegistryConfig{
-//		Protocol:   constant.DEFAULT_REGISTRY_ZK_PROTOCOL,
-//		TimeoutStr: constant.DEFAULT_REGISTRY_ZK_TIMEOUT,
-//		Address:    constant.DEFAULT_REGISTRY_ZK_ADDRESS,
-//	}
-//	switch target.(type) {
-//	case *provider.ProviderConfig:
-//		p := target.(*provider.ProviderConfig)
-//		if len(p.Registries) == 0 && p.Registry == nil {
-//			p.Registries[constant.DEFAULT_REGISTRY_ZK_ID] = registryConfig
-//		}
-//		if len(p.Protocols) == 0 {
-//			p.Protocols[constant.DEFAULT_PROTOCOL] = &protocol.ProtocolConfig{
-//				Name: constant.DEFAULT_PROTOCOL,
-//				Port: strconv.Itoa(constant.DEFAULT_PORT),
-//			}
-//		}
-//		if p.ApplicationConfig == nil {
-//			p.ApplicationConfig = NewDefaultApplicationConfig()
-//		}
-//	default:
-//		c := target.(*consumer.ShutdownConfig)
-//		if len(c.Registries) == 0 && c.Registry == nil {
-//			c.Registries[constant.DEFAULT_REGISTRY_ZK_ID] = registryConfig
-//		}
-//		if c.ApplicationConfig == nil {
-//			c.ApplicationConfig = NewDefaultApplicationConfig()
-//		}
-//	}
-//}
-//
-//func checkRegistries(registriesConfig map[string]*registry2.RegistryConfig, singleRegistry *registry2.RegistryConfig) {
-//	if len(registriesConfig) == 0 && singleRegistry != nil {
-//		registriesConfig[constant.DEFAULT_KEY] = singleRegistry
-//	}
-//}
-//
-//func checkApplicationName(config *applicationConfig.ShutdownConfig) {
-//	if config == nil || len(config.Name) == 0 {
-//		errMsg := "applicationConfig config must not be nil, pls check your configuration"
-//		logger.Errorf(errMsg)
-//		panic(errMsg)
-//	}
-//}
-//
-//func loadConsumerConfig() {
-//	if consumerConfig == nil {
-//		logger.Warnf("consumerConfig is nil!")
-//		return
-//	}
-//	// init other consumer config
-//	conConfigType := consumerConfig.ConfigType
-//	for key, value := range extension.GetDefaultConfigReader() {
-//		if conConfigType != nil {
-//			if v, ok := conConfigType[key]; ok {
-//				value = v
-//			}
-//		}
-//		if err := extension.GetConfigReaders(value).ReadConsumerConfig(consumerConfig.fileStream); err != nil {
-//			logger.Errorf("ReadConsumerConfig error: %#v for %s", perrors.WithStack(err), value)
-//		}
-//	}
-//
-//	checkApplicationName(consumerConfig.ApplicationConfig)
-//	if err := consumer.configCenterRefreshConsumer(); err != nil {
-//		logger.Errorf("[consumer config center refresh] %#v", err)
-//	}
-//
-//	// start the metadata report if config set
-//	if err := report.startMetadataReport(GetApplicationConfig().MetadataType, GetBaseConfig().MetadataReportConfig); err != nil {
-//		logger.Errorf("Provider starts metadata report error, and the error is {%#v}", err)
-//		return
-//	}
-//
-//	checkRegistries(consumerConfig.Registries, consumerConfig.Registry)
-//	for key, ref := range consumerConfig.References {
-//		if ref.Generic {
-//			genericService := generic.NewGenericService(key)
-//			instance.SetConsumerService(genericService)
-//		}
-//		rpcService := instance.GetConsumerService(key)
-//		if rpcService == nil {
-//			logger.Warnf("%s does not exist!", key)
-//			continue
-//		}
-//		ref.id = key
-//		ref.Refer(rpcService)
-//		ref.Implement(rpcService)
-//	}
-//
-//	// Write current configuration to cache file.
-//	if consumerConfig.CacheFile != "" {
-//		if data, err := yaml.MarshalYML(consumerConfig); err != nil {
-//			logger.Errorf("Marshal consumer config err: %s", err.Error())
-//		} else {
-//			if err := ioutil.WriteFile(consumerConfig.CacheFile, data, 0666); err != nil {
-//				logger.Errorf("Write consumer config cache file err: %s", err.Error())
-//			}
-//		}
-//	}
-//
-//	// wait for invoker is available, if wait over default 3s, then panic
-//	var count int
-//	for {
-//		checkok := true
-//		for _, refconfig := range consumerConfig.References {
-//			if (refconfig.Check != nil && *refconfig.Check) ||
-//				(refconfig.Check == nil && consumerConfig.Check != nil && *consumerConfig.Check) ||
-//				(refconfig.Check == nil && consumerConfig.Check == nil) { // default to true
-//
-//				if refconfig.invoker != nil && !refconfig.invoker.IsAvailable() {
-//					checkok = false
-//					count++
-//					if count > maxWait {
-//						errMsg := fmt.Sprintf("Failed to check the status of the service %v. No provider available for the service to the consumer use dubbo version %v", refconfig.InterfaceName, constant.Version)
-//						logger.Error(errMsg)
-//						panic(errMsg)
-//					}
-//					time.Sleep(time.Second * 1)
-//					break
-//				}
-//				if refconfig.invoker == nil {
-//					logger.Warnf("The interface %s invoker not exist, may you should check your interface config.", refconfig.InterfaceName)
-//				}
-//			}
-//		}
-//		if checkok {
-//			break
-//		}
-//	}
-//}
-//
-//func loadProviderConfig() {
-//	if providerConfig == nil {
-//		logger.Warnf("providerConfig is nil!")
-//		return
-//	}
-//
-//	// init other provider config
-//	proConfigType := providerConfig.ConfigType
-//	for key, value := range extension.GetDefaultConfigReader() {
-//		if proConfigType != nil {
-//			if v, ok := proConfigType[key]; ok {
-//				value = v
-//			}
-//		}
-//		if err := extension.GetConfigReaders(value).ReadProviderConfig(providerConfig.fileStream); err != nil {
-//			logger.Errorf("ReadProviderConfig error: %#v for %s", perrors.WithStack(err), value)
-//		}
-//	}
-//
-//	checkApplicationName(providerConfig.ApplicationConfig)
-//	if err := provider.configCenterRefreshProvider(); err != nil {
-//		logger.Errorf("[provider config center refresh] %#v", err)
-//	}
-//
-//	// start the metadata report if config set
-//	if err := report.startMetadataReport(GetApplicationConfig().MetadataType, GetBaseConfig().MetadataReportConfig); err != nil {
-//		logger.Errorf("Provider starts metadata report error, and the error is {%#v}", err)
-//		return
-//	}
-//
-//	checkRegistries(providerConfig.Registries, providerConfig.Registry)
-//
-//	// Write the current configuration to cache file.
-//	if providerConfig.CacheFile != "" {
-//		if data, err := yaml.MarshalYML(providerConfig); err != nil {
-//			logger.Errorf("Marshal provider config err: %s", err.Error())
-//		} else {
-//			if err := ioutil.WriteFile(providerConfig.CacheFile, data, 0666); err != nil {
-//				logger.Errorf("Write provider config cache file err: %s", err.Error())
-//			}
-//		}
-//	}
-//
-//	for key, svs := range providerConfig.Services {
-//		rpcService := instance.GetProviderService(key)
-//		if rpcService == nil {
-//			logger.Warnf("%s does not exist!", key)
-//			continue
-//		}
-//		svs.id = key
-//		svs.Implement(rpcService)
-//		svs.Protocols = providerConfig.Protocols
-//		if err := svs.Export(); err != nil {
-//			panic(fmt.Sprintf("service %s export failed! err: %#v", key, err))
-//		}
-//	}
-//	registerServiceInstance()
-//}
-//
 // registerServiceInstance register service instance
 func registerServiceInstance() {
 	url := selectMetadataServiceExportedURL()
@@ -592,39 +170,6 @@
 	return instance, nil
 }
 
-//func initRouter() {
-//	if uniformDestRuleConfigPath != "" && uniformVirtualServiceConfigPath != "" {
-//		if err := router.RouterInit(uniformVirtualServiceConfigPath, uniformDestRuleConfigPath); err != nil {
-//			logger.Warnf("[routerConfig init] %#v", err)
-//		}
-//	}
-//}
-//
-//// Load Dubbo Init
-//func Load() {
-//	options := DefaultInit()
-//	LoadWithOptions(options...)
-//}
-//
-//func LoadWithOptions(options ...LoaderInitOption) {
-//	// register metadata info and service info
-//	hessian.RegisterPOJO(&common.MetadataInfo{})
-//	hessian.RegisterPOJO(&common.ServiceInfo{})
-//	hessian.RegisterPOJO(&common.URL{})
-//
-//	for _, option := range options {
-//		option.init()
-//	}
-//	for _, option := range options {
-//		option.apply()
-//	}
-//	// init router
-//	initRouter()
-//
-//	// init the shutdown callback
-//	shutdown.GracefulShutdownInit()
-//}
-
 // GetRPCService get rpc service for consumer
 func GetRPCService(name string) common.RPCService {
 	return rootConfig.Consumer.References[name].GetRPCService()
@@ -633,11 +178,7 @@
 // RPCService create rpc service for consumer
 func RPCService(service common.RPCService) {
 	ref := common.GetReference(service)
-<<<<<<< HEAD
-	consumerConfig.References[ref].Implement(service)
-=======
 	rootConfig.Consumer.References[ref].Implement(service)
->>>>>>> 26aa12b8
 }
 
 // GetMetricConfig find the MetricConfig
@@ -662,58 +203,6 @@
 	return rootConfig.MetadataReportConfig
 }
 
-// GetApplicationConfig find the applicationConfig config
-// if not, we will create one
-// Usually applicationConfig will be initialized when system start
-// we use double-check to reduce race condition
-// In general, it will be locked 0 or 1 time.
-// So you don't need to worry about the race condition
-//func GetApplicationConfig() *ShutdownConfig {
-//	// todo
-//	//if GetBaseConfig().ApplicationConfig == nil {
-//	//	configAccessMutex.Lock()
-//	//	defer configAccessMutex.Unlock()
-//	//	if GetBaseConfig().ApplicationConfig == nil {
-//	//		GetBaseConfig().ApplicationConfig = &applicationConfig.ShutdownConfig{}
-//	//	}
-//	//}
-//	//return GetBaseConfig().ApplicationConfig
-//	return rootConfig.
-//}
-
-// GetProviderConfig find the provider config
-// if not found, create new one
-//func GetProviderConfig() provider.ProviderConfig {
-//	if providerConfig == nil {
-//		if providerConfig == nil {
-//			return provider.ProviderConfig{}
-//		}
-//	}
-//	return *providerConfig
-//}
-
-// GetConsumerConfig find the consumer config
-// if not found, create new one
-// we use double-check to reduce race condition
-// In general, it will be locked 0 or 1 time.
-// So you don't need to worry about the race condition
-//func GetConsumerConfig() consumer.ShutdownConfig {
-//	if consumerConfig == nil {
-//		if consumerConfig == nil {
-//			return consumer.ShutdownConfig{}
-//		}
-//	}
-//	return *consumerConfig
-//}
-
-//func GetSslEnabled() bool {
-//	return sslEnabled
-//}
-//
-//func SetSslEnabled(enabled bool) {
-//	sslEnabled = enabled
-//}
-
 func IsProvider() bool {
 	// FixME
 	return rootConfig.Provider != nil
