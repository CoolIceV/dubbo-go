--- conflicted
+++ resolved
@@ -24,12 +24,6 @@
 import (
 	gxnet "github.com/dubbogo/gost/net"
 	"github.com/stretchr/testify/assert"
-<<<<<<< HEAD
-)
-
-import (
-=======
->>>>>>> 59365ec2
 	"go.uber.org/atomic"
 )
 
