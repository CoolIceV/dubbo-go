/*
 * Licensed to the Apache Software Foundation (ASF) under one or more
 * contributor license agreements.  See the NOTICE file distributed with
 * this work for additional information regarding copyright ownership.
 * The ASF licenses this file to You under the Apache License, Version 2.0
 * (the "License"); you may not use this file except in compliance with
 * the License.  You may obtain a copy of the License at
 *
 *     http://www.apache.org/licenses/LICENSE-2.0
 *
 * Unless required by applicable law or agreed to in writing, software
 * distributed under the License is distributed on an "AS IS" BASIS,
 * WITHOUT WARRANTIES OR CONDITIONS OF ANY KIND, either express or implied.
 * See the License for the specific language governing permissions and
 * limitations under the License.
 */

package config

import (
	"strconv"
	"testing"
	"time"
)

import (
	"github.com/stretchr/testify/assert"
)

func TestNewDefaultServiceConfig(t *testing.T) {
	serviceConfig := NewServiceConfigByAPI(
		WithServiceCluster("test-cluster"),
		WithServiceInterface("test-interface"),
		WithServiceLoadBalance("test-loadbalance"),
		WithServiceMethod("test-method1", "test-retries1", "test-lb1"),
		WithServiceMethod("test-method2", "test-retries2", "test-lb2"),
		WithServiceMethod("test-method3", "test-retries3", "test-lb3"),
		WithServiceProtocol("test-protocol"),
		WithServiceRegistry("test-registry"),
		WithServiceWarmUpTime("test-warmup"),
	)
	assert.Equal(t, serviceConfig.Cluster, "test-cluster")
	assert.Equal(t, serviceConfig.InterfaceName, "test-interface")
	assert.Equal(t, serviceConfig.Loadbalance, "test-loadbalance")
	for i, v := range serviceConfig.Methods {
		backFix := strconv.Itoa(i + 1)
		assert.Equal(t, v.Name, "test-method"+backFix)
		assert.Equal(t, v.Retries, "test-retries"+backFix)
		assert.Equal(t, v.LoadBalance, "test-lb"+backFix)
	}
	assert.Equal(t, serviceConfig.Protocol, "test-protocol")
	assert.Equal(t, serviceConfig.Registry, "test-registry")
	assert.Equal(t, serviceConfig.Warmup, "test-warmup")
}

func TestNewReferenceConfigByAPI(t *testing.T) {
	refConfig := NewReferenceConfigByAPI(
		WithReferenceCluster("test-cluster"),
		WithReferenceInterface("test-interface"),
		WithReferenceMethod("test-method1", "test-retries1", "test-lb1"),
		WithReferenceMethod("test-method2", "test-retries2", "test-lb2"),
		WithReferenceMethod("test-method3", "test-retries3", "test-lb3"),
		WithReferenceProtocol("test-protocol"),
		WithReferenceRegistry("test-registry"),
	)
	assert.Equal(t, refConfig.Cluster, "test-cluster")
	assert.Equal(t, refConfig.InterfaceName, "test-interface")
	for i, v := range refConfig.Methods {
		backFix := strconv.Itoa(i + 1)
		assert.Equal(t, v.Name, "test-method"+backFix)
		assert.Equal(t, v.Retries, "test-retries"+backFix)
		assert.Equal(t, v.LoadBalance, "test-lb"+backFix)
	}
	assert.Equal(t, refConfig.Protocol, "test-protocol")
	assert.Equal(t, refConfig.Registry, "test-registry")
}

func TestNewRegistryConfig(t *testing.T) {
	regConfig := NewRegistryConfig(
		WithRegistryTimeOut("test-timeout"),
		WithRegistryProtocol("test-protocol"),
		WithRegistryGroup("test-group"),
		WithRegistryAddress("test-address"),
		WithRegistrySimplified(true),
		WithRegistryUserName("test-username"),
		WithRegistryPassword("test-password"),
	)
	assert.Equal(t, regConfig.TimeoutStr, "test-timeout")
	assert.Equal(t, regConfig.Protocol, "test-protocol")
	assert.Equal(t, regConfig.Group, "test-group")
	assert.Equal(t, regConfig.Address, "test-address")
	assert.Equal(t, regConfig.Simplified, true)
	assert.Equal(t, regConfig.Username, "test-username")
	assert.Equal(t, regConfig.Password, "test-password")
}

func TestNewConsumerConfig(t *testing.T) {
	referConfig := NewReferenceConfigByAPI(
		WithReferenceCluster("test-cluster"),
		WithReferenceInterface("test-interface"),
		WithReferenceMethod("test-method1", "test-retries1", "test-lb1"),
		WithReferenceMethod("test-method2", "test-retries2", "test-lb2"),
		WithReferenceMethod("test-method3", "test-retries3", "test-lb3"),
		WithReferenceProtocol("test-protocol"),
		WithReferenceRegistry("test-registry"),
	)
	defaultZKRegistry := NewDefaultRegistryConfig("zookeeper")
	assert.Equal(t, defaultZKRegistry.Address, defaultZKAddr)
	assert.Equal(t, defaultZKRegistry.Protocol, "zookeeper")
	assert.Equal(t, defaultZKRegistry.TimeoutStr, defaultRegistryTimeout)

	testConsumerConfig := NewConsumerConfig(
		WithConsumerConfigCheck(true),
		WithConsumerConnTimeout(time.Minute),
		WithConsumerRequestTimeout(time.Hour),
		WithConsumerReferenceConfig("UserProvider", referConfig),
		WithConsumerRegistryConfig("demoZK", defaultZKRegistry),
	)

	assert.Equal(t, *testConsumerConfig.Check, true)
	assert.Equal(t, testConsumerConfig.ConnectTimeout, time.Minute)
	assert.Equal(t, testConsumerConfig.RequestTimeout, time.Hour)
	assert.Equal(t, testConsumerConfig.Registries["demoZK"], defaultZKRegistry)
	assert.Equal(t, testConsumerConfig.References["UserProvider"], referConfig)
}

func TestNewProviderConfig(t *testing.T) {
	serviceConfig := NewServiceConfigByAPI(
		WithServiceCluster("test-cluster"),
		WithServiceInterface("test-interface"),
		WithServiceLoadBalance("test-loadbalance"),
		WithServiceMethod("test-method1", "test-retries1", "test-lb1"),
		WithServiceMethod("test-method2", "test-retries2", "test-lb2"),
		WithServiceMethod("test-method3", "test-retries3", "test-lb3"),
		WithServiceProtocol("test-protocol"),
		WithServiceRegistry("test-registry"),
		WithServiceWarmUpTime("test-warmup"),
	)

	defaultConsulRegistry := NewDefaultRegistryConfig("consul")
	assert.Equal(t, defaultConsulRegistry.Address, defaultConsulAddr)
	assert.Equal(t, defaultConsulRegistry.Protocol, "consul")
	assert.Equal(t, defaultConsulRegistry.TimeoutStr, defaultRegistryTimeout)

	defaultNacosRegistry := NewDefaultRegistryConfig("nacos")
	assert.Equal(t, defaultNacosRegistry.Address, defaultNacosAddr)
	assert.Equal(t, defaultNacosRegistry.Protocol, "nacos")
	assert.Equal(t, defaultNacosRegistry.TimeoutStr, defaultRegistryTimeout)

	testProviderConfig := NewProviderConfig(
		WithProviderServices("UserProvider", serviceConfig),
		WithProviderProtocol("dubbo", "dubbo", "20000"),
		WithProviderRegistry("demoConsul", defaultConsulRegistry),
	)

	assert.NotNil(t, testProviderConfig.Services)
	for k, v := range testProviderConfig.Services {
		assert.Equal(t, k, "UserProvider")
		assert.Equal(t, v, serviceConfig)
	}
	assert.NotNil(t, testProviderConfig.Registries)
<<<<<<< HEAD
	for k, v := range testProviderConfig.Registries {
		assert.Equal(t, k, "demoConsul")
		assert.Equal(t, v, defaultConsulRegistry)
=======

	if registry, ok := testProviderConfig.Registries["demoConsul"]; ok {
		assert.Equal(t, registry, defaultConsulRegistry)
>>>>>>> f486b3f6
	}

	if registry, ok := testProviderConfig.Registries["demoNacos"]; ok {
		assert.Equal(t, registry, defaultNacosRegistry)
	}
	assert.NotNil(t, testProviderConfig.Protocols)
	assert.Equal(t, testProviderConfig.Protocols["dubbo"].Name, "dubbo")
	assert.Equal(t, testProviderConfig.Protocols["dubbo"].Port, "20000")
}<|MERGE_RESOLUTION|>--- conflicted
+++ resolved
@@ -159,15 +159,9 @@
 		assert.Equal(t, v, serviceConfig)
 	}
 	assert.NotNil(t, testProviderConfig.Registries)
-<<<<<<< HEAD
-	for k, v := range testProviderConfig.Registries {
-		assert.Equal(t, k, "demoConsul")
-		assert.Equal(t, v, defaultConsulRegistry)
-=======
 
 	if registry, ok := testProviderConfig.Registries["demoConsul"]; ok {
 		assert.Equal(t, registry, defaultConsulRegistry)
->>>>>>> f486b3f6
 	}
 
 	if registry, ok := testProviderConfig.Registries["demoNacos"]; ok {
