<?xml version="1.0" encoding="UTF-8"?>
<!--
  Licensed under the Apache License, Version 2.0 (the "License");
  you may not use this file except in compliance with the License.
  You may obtain a copy of the License at

       http://www.apache.org/licenses/LICENSE-2.0

  Unless required by applicable law or agreed to in writing, software
  distributed under the License is distributed on an "AS IS" BASIS,
  WITHOUT WARRANTIES OR CONDITIONS OF ANY KIND, either express or implied.
  See the License for the specific language governing permissions and
  limitations under the License.
-->

<<<<<<< HEAD

=======
>>>>>>> 2b2a19ed
<project xmlns="http://maven.apache.org/POM/4.0.0"
         xmlns:xsi="http://www.w3.org/2001/XMLSchema-instance"
         xsi:schemaLocation="http://maven.apache.org/POM/4.0.0 http://maven.apache.org/xsd/maven-4.0.0.xsd">
    <modelVersion>4.0.0</modelVersion>

    <groupId>com.ikurento</groupId>
    <artifactId>user-info-server</artifactId>
    <packaging>jar</packaging>
    <version>0.2.0</version>
    <description>The demo provider module of dubbo project</description>
    <properties>
        <skip_maven_deploy>false</skip_maven_deploy>

        <dubbo-version>2.6.5</dubbo-version>
        <dubbo-jsonrpc-version>1.0.1</dubbo-jsonrpc-version>
    </properties>

    <dependencyManagement>
        <dependencies>
            <dependency>
                <groupId>com.alibaba</groupId>
                <artifactId>dubbo-dependencies-bom</artifactId>
                <version>${dubbo-version}</version>
                <type>pom</type>
                <scope>import</scope>
            </dependency>
        </dependencies>
    </dependencyManagement>

	<dependencies>
		<dependency>
			<groupId>org.slf4j</groupId>
			<artifactId>slf4j-api</artifactId>
			<version>1.7.25</version>
		</dependency>

        <dependency>
            <groupId>com.alibaba</groupId>
            <artifactId>dubbo</artifactId>
            <version>${dubbo-version}</version>
            <exclusions>
            </exclusions>
        </dependency>

        <dependency>
            <groupId>io.netty</groupId>
            <artifactId>netty-all</artifactId>
        </dependency>
        <dependency>
            <groupId>org.apache.curator</groupId>
            <artifactId>curator-framework</artifactId>
            <version>2.12.0</version>
        </dependency>

        <dependency>
            <groupId>com.qianmi</groupId>
            <artifactId>dubbo-rpc-jsonrpc</artifactId>
            <version>${dubbo-jsonrpc-version}</version>
            <exclusions>
                <exclusion>
                    <groupId>org.springframework</groupId>
                    <artifactId>spring</artifactId>
                </exclusion>
            </exclusions>
        </dependency>

        <dependency>
            <groupId>org.mortbay.jetty</groupId>
            <artifactId>jetty</artifactId>
            <version>6.1.26</version>
        </dependency>

        <dependency>
            <groupId>com.fasterxml.jackson.core</groupId>
            <artifactId>jackson-core</artifactId>
            <version>2.9.9</version>
        </dependency>
        <dependency>
            <groupId>com.fasterxml.jackson.core</groupId>
            <artifactId>jackson-databind</artifactId>
            <version>2.9.9</version>
        </dependency>

        <dependency>
            <groupId>com.github.sgroschupf</groupId>
            <artifactId>zkclient</artifactId>
            <version>0.1</version>
            <exclusions>
                <exclusion>
                    <artifactId>org.apache.zookeeper</artifactId>
                    <groupId>zookeeper</groupId>
                </exclusion>
            </exclusions>
        </dependency>

        <dependency>
            <groupId>org.apache.zookeeper</groupId>
            <artifactId>zookeeper</artifactId>
            <version>3.4.14</version>
        </dependency>

    </dependencies>

    <repositories>
		<repository>
            <id>nexus-aliyu</id>
            <url>http://maven.aliyun.com/nexus/content/groups/public</url>
		<releases>
			<enabled>true</enabled>
		</releases>
		<snapshots>
			<enabled>false</enabled>
		</snapshots>
		</repository>
    </repositories>
    <pluginRepositories>
		  <pluginRepository>
              <id>nexus-aliyu</id>
              <url>http://maven.aliyun.com/nexus/content/groups/public</url>
			<releases>
			<enabled>true</enabled>
			</releases>
			<snapshots>
			<enabled>false</enabled>
			</snapshots>
		  </pluginRepository>
		</pluginRepositories>


    <build>

        <plugins>
            <plugin>
                <artifactId>maven-dependency-plugin</artifactId>
                <executions>
                    <execution>
                        <id>unpack</id>
                        <phase>package</phase>
                        <goals>
                            <goal>unpack</goal>
                        </goals>
                        <configuration>
                            <artifactItems>
                                <artifactItem>
                                    <groupId>com.alibaba</groupId>
                                    <artifactId>dubbo</artifactId>
                                    <version>${dubbo-version}</version>
                                    <outputDirectory>${project.build.directory}/dubbo</outputDirectory>
                                    <includes>META-INF/assembly/**</includes>
                                </artifactItem>
                            </artifactItems>
                        </configuration>
                    </execution>
                </executions>
            </plugin>

            <plugin>
                <artifactId>maven-assembly-plugin</artifactId>
                <executions>
                    <execution>
                        <id>make-assembly</id>
                        <phase>package</phase>
                        <goals>
                            <goal>single</goal>
                        </goals>
                        <configuration>
                            <descriptors>
                                <descriptor>src/main/assembly/assembly.xml</descriptor>
                            </descriptors>
                        </configuration>
                    </execution>
                </executions>
            </plugin>
        </plugins>
    </build>


</project>

<|MERGE_RESOLUTION|>--- conflicted
+++ resolved
@@ -13,10 +13,6 @@
   limitations under the License.
 -->
 
-<<<<<<< HEAD
-
-=======
->>>>>>> 2b2a19ed
 <project xmlns="http://maven.apache.org/POM/4.0.0"
          xmlns:xsi="http://www.w3.org/2001/XMLSchema-instance"
          xsi:schemaLocation="http://maven.apache.org/POM/4.0.0 http://maven.apache.org/xsd/maven-4.0.0.xsd">
