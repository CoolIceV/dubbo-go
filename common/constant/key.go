--- conflicted
+++ resolved
@@ -311,20 +311,6 @@
 
 // service discovery
 const (
-<<<<<<< HEAD
-	SUBSCRIBED_SERVICE_NAMES_KEY             = "subscribed-services"
-	PROVIDER_BY                              = "provided-by"
-	EXPORTED_SERVICES_REVISION_PROPERTY_NAME = "dubbo.metadata.revision"
-	//SUBSCRIBED_SERVICES_REVISION_PROPERTY_NAME = "dubbo.subscribed-services.revision"
-	SERVICE_INSTANCE_SELECTOR                 = "service-instance-selector"
-	METADATA_STORAGE_TYPE_PROPERTY_NAME       = "dubbo.metadata.storage-type"
-	DEFAULT_METADATA_STORAGE_TYPE             = "local"
-	REMOTE_METADATA_STORAGE_TYPE              = "remote"
-	SERVICE_INSTANCE_ENDPOINTS                = "dubbo.endpoints"
-	METADATA_SERVICE_PREFIX                   = "dubbo.metadata-service."
-	METADATA_SERVICE_URL_PARAMS_PROPERTY_NAME = METADATA_SERVICE_PREFIX + "url-params"
-	METADATA_SERVICE_URLS_PROPERTY_NAME       = METADATA_SERVICE_PREFIX + "urls"
-=======
 	SUBSCRIBED_SERVICE_NAMES_KEY               = "subscribed-services"
 	PROVIDER_BY                                = "provided-by"
 	EXPORTED_SERVICES_REVISION_PROPERTY_NAME   = "dubbo.metadata.revision"
@@ -337,7 +323,6 @@
 	METADATA_SERVICE_PREFIX                    = "dubbo.metadata-service."
 	METADATA_SERVICE_URL_PARAMS_PROPERTY_NAME  = METADATA_SERVICE_PREFIX + "url-params"
 	METADATA_SERVICE_URLS_PROPERTY_NAME        = METADATA_SERVICE_PREFIX + "urls"
->>>>>>> 03416264
 
 	// SERVICE_DISCOVERY_KEY indicate which service discovery instance will be used
 	SERVICE_DISCOVERY_KEY = "service_discovery"
