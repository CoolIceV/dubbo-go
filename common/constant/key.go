--- conflicted
+++ resolved
@@ -52,17 +52,12 @@
 	CommaSeparator         = ","
 	SslEnabledKey          = "ssl-enabled"
 	// ParamsTypeKey key used in pass through invoker factory, to define param type
-<<<<<<< HEAD
-	ParamsTypeKey   = "parameter-type-names"
-	MetadataTypeKey = "metadata-type"
-=======
 	ParamsTypeKey        = "parameter-type-names"
 	MetadataTypeKey      = "metadata-type"
 	MaxCallSendMsgSize   = "max-call-send-msg-size"
 	MaxServerSendMsgSize = "max-server-send-msg-size"
 	MaxCallRecvMsgSize   = "max-call-recv-msg-size"
 	MaxServerRecvMsgSize = "max-server-recv-msg-size"
->>>>>>> 9a12e994
 )
 
 const (
@@ -249,8 +244,6 @@
 	NacosLogLevelKey          = "nacos.logLevel"
 	NacosUsername             = "nacos.username"
 	NacosPassword             = "nacos.password"
-<<<<<<< HEAD
-=======
 )
 
 const (
@@ -265,7 +258,6 @@
 	PolarisDefaultNamespace     = "default"
 	PolarisDubboGroup           = "dubbo.group"
 	PolarisClientName           = "polaris-client"
->>>>>>> 9a12e994
 )
 
 const (
