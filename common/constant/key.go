--- conflicted
+++ resolved
@@ -22,7 +22,6 @@
 )
 
 const (
-<<<<<<< HEAD
 	GROUP_KEY                = "group"
 	VERSION_KEY              = "version"
 	INTERFACE_KEY            = "interface"
@@ -48,33 +47,7 @@
 	PROTOCOL_KEY             = "protocol"
 	PATH_SEPARATOR           = "/"
 	DUBBO_KEY                = "dubbo"
-=======
-	PORT_KEY               = "port"
-	GROUP_KEY              = "group"
-	VERSION_KEY            = "version"
-	INTERFACE_KEY          = "interface"
-	PATH_KEY               = "path"
-	PROTOCOL_KEY           = "protocol"
-	SERVICE_KEY            = "service"
-	METHODS_KEY            = "methods"
-	TIMEOUT_KEY            = "timeout"
-	CATEGORY_KEY           = "category"
-	CHECK_KEY              = "check"
-	ENABLED_KEY            = "enabled"
-	SIDE_KEY               = "side"
-	OVERRIDE_PROVIDERS_KEY = "providerAddresses"
-	BEAN_NAME_KEY          = "bean.name"
-	GENERIC_KEY            = "generic"
-	CLASSIFIER_KEY         = "classifier"
-	TOKEN_KEY              = "token"
-	LOCAL_ADDR             = "local-addr"
-	REMOTE_ADDR            = "remote-addr"
-	PATH_SEPARATOR         = "/"
-	DUBBO_KEY              = "dubbo"
-	RELEASE_KEY            = "release"
-	ANYHOST_KEY            = "anyhost"
-	SSL_ENABLED_KEY        = "ssl-enabled"
->>>>>>> 9d8afcdd
+	SSL_ENABLED_KEY          = "ssl-enabled"
 )
 
 const (
