/*
 * Licensed to the Apache Software Foundation (ASF) under one or more
 * contributor license agreements.  See the NOTICE file distributed with
 * this work for additional information regarding copyright ownership.
 * The ASF licenses this file to You under the Apache License, Version 2.0
 * (the "License"); you may not use this file except in compliance with
 * the License.  You may obtain a copy of the License at
 *
 *     http://www.apache.org/licenses/LICENSE-2.0
 *
 * Unless required by applicable law or agreed to in writing, software
 * distributed under the License is distributed on an "AS IS" BASIS,
 * WITHOUT WARRANTIES OR CONDITIONS OF ANY KIND, either express or implied.
 * See the License for the specific language governing permissions and
 * limitations under the License.
 */

package constant

const (
	ASYNC_KEY = "async" // it's value should be "true" or "false" of string type
)

const (
	GROUP_KEY              = "group"
	VERSION_KEY            = "version"
	INTERFACE_KEY          = "interface"
	PATH_KEY               = "path"
	SERVICE_KEY            = "service"
	METHODS_KEY            = "methods"
	TIMEOUT_KEY            = "timeout"
	CATEGORY_KEY           = "category"
	CHECK_KEY              = "check"
	ENABLED_KEY            = "enabled"
	SIDE_KEY               = "side"
	OVERRIDE_PROVIDERS_KEY = "providerAddresses"
	BEAN_NAME_KEY          = "bean.name"
	GENERIC_KEY            = "generic"
	CLASSIFIER_KEY         = "classifier"
	TOKEN_KEY              = "token"
	LOCAL_ADDR             = "local-addr"
	REMOTE_ADDR            = "remote-addr"
	PATH_SEPARATOR         = "/"
)

const (
	SERVICE_FILTER_KEY   = "service.filter"
	REFERENCE_FILTER_KEY = "reference.filter"
)

const (
	TIMESTAMP_KEY                          = "timestamp"
	REMOTE_TIMESTAMP_KEY                   = "remote.timestamp"
	CLUSTER_KEY                            = "cluster"
	LOADBALANCE_KEY                        = "loadbalance"
	WEIGHT_KEY                             = "weight"
	WARMUP_KEY                             = "warmup"
	RETRIES_KEY                            = "retries"
	STICKY_KEY                             = "sticky"
	BEAN_NAME                              = "bean.name"
	FAIL_BACK_TASKS_KEY                    = "failbacktasks"
	FORKS_KEY                              = "forks"
	DEFAULT_FORKS                          = 2
	DEFAULT_TIMEOUT                        = 1000
	ACCESS_LOG_KEY                         = "accesslog"
	TPS_LIMITER_KEY                        = "tps.limiter"
	TPS_REJECTED_EXECUTION_HANDLER_KEY     = "tps.limit.rejected.handler"
	TPS_LIMIT_RATE_KEY                     = "tps.limit.rate"
	DEFAULT_TPS_LIMIT_RATE                 = "-1"
	TPS_LIMIT_INTERVAL_KEY                 = "tps.limit.interval"
	DEFAULT_TPS_LIMIT_INTERVAL             = "60000"
	TPS_LIMIT_STRATEGY_KEY                 = "tps.limit.strategy"
	EXECUTE_LIMIT_KEY                      = "execute.limit"
	DEFAULT_EXECUTE_LIMIT                  = "-1"
	EXECUTE_REJECTED_EXECUTION_HANDLER_KEY = "execute.limit.rejected.handler"
	PROVIDER_SHUTDOWN_FILTER               = "pshutdown"
	CONSUMER_SHUTDOWN_FILTER               = "cshutdown"
)

const (
	DUBBOGO_CTX_KEY = "dubbogo-ctx"
)

const (
	REGISTRY_KEY         = "registry"
	REGISTRY_PROTOCOL    = "registry"
	ROLE_KEY             = "registry.role"
	REGISTRY_DEFAULT_KEY = "registry.default"
	REGISTRY_TIMEOUT_KEY = "registry.timeout"
)

const (
	APPLICATION_KEY          = "application"
	ORGANIZATION_KEY         = "organization"
	NAME_KEY                 = "name"
	MODULE_KEY               = "module"
	APP_VERSION_KEY          = "app.version"
	OWNER_KEY                = "owner"
	ENVIRONMENT_KEY          = "environment"
	METHOD_KEY               = "method"
	METHOD_KEYS              = "methods"
	RULE_KEY                 = "rule"
	RUNTIME_KEY              = "runtime"
	BACKUP_KEY               = "backup"
	ROUTERS_CATEGORY         = "routers"
	ROUTE_PROTOCOL           = "route"
	CONDITION_ROUTE_PROTOCOL = "condition"
	PROVIDERS_CATEGORY       = "providers"
	ROUTER_KEY               = "router"
)

const (
	CONFIG_NAMESPACE_KEY  = "config.namespace"
	CONFIG_GROUP_KEY      = "config.group"
	CONFIG_APP_ID_KEY     = "config.appId"
	CONFIG_CLUSTER_KEY    = "config.cluster"
	CONFIG_CHECK_KEY      = "config.check"
	CONFIG_TIMEOUT_KET    = "config.timeout"
	CONFIG_VERSION_KEY    = "configVersion"
	COMPATIBLE_CONFIG_KEY = "compatible_config"
)
const (
	RegistryConfigPrefix       = "dubbo.registries."
	SingleRegistryConfigPrefix = "dubbo.registry."
	ReferenceConfigPrefix      = "dubbo.reference."
	ServiceConfigPrefix        = "dubbo.service."
	ProtocolConfigPrefix       = "dubbo.protocols."
	ProviderConfigPrefix       = "dubbo.provider."
	ConsumerConfigPrefix       = "dubbo.consumer."
	ShutdownConfigPrefix       = "dubbo.shutdown."
<<<<<<< HEAD
	MetadataReportPrefix       = "dubbo.metadata-report."
=======
	RouterConfigPrefix         = "dubbo.router."
>>>>>>> 30303276
)

const (
	CONFIGURATORS_SUFFIX = ".configurators"
)

const (
	NACOS_KEY                    = "nacos"
	NACOS_DEFAULT_ROLETYPE       = 3
	NACOS_CACHE_DIR_KEY          = "cacheDir"
	NACOS_LOG_DIR_KEY            = "logDir"
	NACOS_ENDPOINT               = "endpoint"
	NACOS_SERVICE_NAME_SEPARATOR = ":"
	NACOS_CATEGORY_KEY           = "category"
	NACOS_PROTOCOL_KEY           = "protocol"
	NACOS_PATH_KEY               = "path"
)

const (
	TRACING_REMOTE_SPAN_CTX = "tracing.remote.span.ctx"
)

// Use for router module
const (
	// ConditionRouterName Specify file condition router name
	ConditionRouterName = "condition"
	// ConditionAppRouterName Specify listenable application router name
	ConditionAppRouterName = "app"
	// ListenableRouterName Specify listenable router name
	ListenableRouterName = "listenable"
	// HealthCheckRouterName Specify the name of HealthCheckRouter
	HealthCheckRouterName = "health_check"

	// ConditionRouterRuleSuffix Specify condition router suffix
	ConditionRouterRuleSuffix = ".condition-router"

	// Force Force key in router module
	RouterForce = "force"
	// Enabled Enabled key in router module
	RouterEnabled = "enabled"
	// Priority Priority key in router module
	RouterPriority = "priority"
)

const (
	CONSUMER_SIGN_FILTER          = "sign"
	PROVIDER_AUTH_FILTER          = "auth"
	SERVICE_AUTH_KEY              = "auth"
	AUTHENTICATOR_KEY             = "authenticator"
	DEFAULT_AUTHENTICATOR         = "accesskeys"
	DEFAULT_ACCESS_KEY_STORAGE    = "urlstorage"
	ACCESS_KEY_STORAGE_KEY        = "accessKey.storage"
	REQUEST_TIMESTAMP_KEY         = "timestamp"
	REQUEST_SIGNATURE_KEY         = "signature"
	AK_KEY                        = "ak"
	SIGNATURE_STRING_FORMAT       = "%s#%s#%s#%s"
	PARAMTER_SIGNATURE_ENABLE_KEY = "param.sign"
	CONSUMER                      = "consumer"
	ACCESS_KEY_ID_KEY             = "accessKeyId"
	SECRET_ACCESS_KEY_KEY         = "secretAccessKey"
)

<<<<<<< HEAD
// metadata report

const (
	METACONFIG_REMOTE  = "remote"
	METACONFIG_LOCAL   = "local"
	KEY_SEPARATOR      = ":"
	DEFAULT_PATH_TAG   = "metadata"
	PATH_SEPARATOR     = "/"
	KEY_REVISON_PREFIX = "revision"
=======
// HealthCheck Router
const (
	// The key of HealthCheck SPI
	HEALTH_CHECKER = "health.checker"
	// The name of the default implementation of HealthChecker
	DEFAULT_HEALTH_CHECKER = "default"
	// The key of oustanding-request-limit
	OUTSTANDING_REQUEST_COUNT_LIMIT_KEY = "outstanding.request.limit"
	// The key of successive-failed-request's threshold
	SUCCESSIVE_FAILED_REQUEST_THRESHOLD_KEY = "successive.failed.threshold"
	// The key of circuit-tripped timeout factor
	CIRCUIT_TRIPPED_TIMEOUT_FACTOR_KEY = "circuit.tripped.timeout.factor"
	// The default threshold of  successive-failed-request if not specfied
	DEFAULT_SUCCESSIVE_FAILED_THRESHOLD = 5
	// The default maximum diff between successive-failed-request's threshold and actual successive-failed-request's count
	DEFAULT_SUCCESSIVE_FAILED_REQUEST_MAX_DIFF = 5
	// The default factor of  circuit-tripped timeout if not specfied
	DEFAULT_CIRCUIT_TRIPPED_TIMEOUT_FACTOR = 1000
	// The default time window of circuit-tripped  in millisecond if not specfied
	MAX_CIRCUIT_TRIPPED_TIMEOUT_IN_MS = 30000
>>>>>>> 30303276
)<|MERGE_RESOLUTION|>--- conflicted
+++ resolved
@@ -128,11 +128,8 @@
 	ProviderConfigPrefix       = "dubbo.provider."
 	ConsumerConfigPrefix       = "dubbo.consumer."
 	ShutdownConfigPrefix       = "dubbo.shutdown."
-<<<<<<< HEAD
 	MetadataReportPrefix       = "dubbo.metadata-report."
-=======
 	RouterConfigPrefix         = "dubbo.router."
->>>>>>> 30303276
 )
 
 const (
@@ -195,7 +192,6 @@
 	SECRET_ACCESS_KEY_KEY         = "secretAccessKey"
 )
 
-<<<<<<< HEAD
 // metadata report
 
 const (
@@ -203,9 +199,9 @@
 	METACONFIG_LOCAL   = "local"
 	KEY_SEPARATOR      = ":"
 	DEFAULT_PATH_TAG   = "metadata"
-	PATH_SEPARATOR     = "/"
 	KEY_REVISON_PREFIX = "revision"
-=======
+)
+
 // HealthCheck Router
 const (
 	// The key of HealthCheck SPI
@@ -226,5 +222,4 @@
 	DEFAULT_CIRCUIT_TRIPPED_TIMEOUT_FACTOR = 1000
 	// The default time window of circuit-tripped  in millisecond if not specfied
 	MAX_CIRCUIT_TRIPPED_TIMEOUT_IN_MS = 30000
->>>>>>> 30303276
 )